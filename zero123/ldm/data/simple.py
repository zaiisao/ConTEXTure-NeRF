from typing import Dict
import webdataset as wds
import numpy as np
from omegaconf import DictConfig, ListConfig
import torch
from torch.utils.data import Dataset
from pathlib import Path
import json
from PIL import Image
from torchvision import transforms
import torchvision
from einops import rearrange
from ldm.util import instantiate_from_config
from datasets import load_dataset
import pytorch_lightning as pl
import copy
import csv
import cv2
import random
import matplotlib.pyplot as plt
from torch.utils.data import DataLoader
import json
import os, sys
import webdataset as wds
import math
from torch.utils.data.distributed import DistributedSampler

# Some hacky things to make experimentation easier
def make_transform_multi_folder_data(paths, caption_files=None, **kwargs):
    ds = make_multi_folder_data(paths, caption_files, **kwargs)
    return TransformDataset(ds)

def make_nfp_data(base_path):
    dirs = list(Path(base_path).glob("*/"))
    print(f"Found {len(dirs)} folders")
    print(dirs)
    tforms = [transforms.Resize(512), transforms.CenterCrop(512)]
    datasets = [NfpDataset(x, image_transforms=copy.copy(tforms), default_caption="A view from a train window") for x in dirs]
    return torch.utils.data.ConcatDataset(datasets)


class VideoDataset(Dataset):
    def __init__(self, root_dir, image_transforms, caption_file, offset=8, n=2):
        self.root_dir = Path(root_dir)
        self.caption_file = caption_file
        self.n = n
        ext = "mp4"
        self.paths = sorted(list(self.root_dir.rglob(f"*.{ext}")))
        self.offset = offset

        if isinstance(image_transforms, ListConfig):
            image_transforms = [instantiate_from_config(tt) for tt in image_transforms]
        image_transforms.extend([transforms.ToTensor(),
                                 transforms.Lambda(lambda x: rearrange(x * 2. - 1., 'c h w -> h w c'))])
        image_transforms = transforms.Compose(image_transforms)
        self.tform = image_transforms
        with open(self.caption_file) as f:
            reader = csv.reader(f)
            rows = [row for row in reader]
        self.captions = dict(rows)

    def __len__(self):
        return len(self.paths)

    def __getitem__(self, index):
        for i in range(10):
            try:
                return self._load_sample(index)
            except Exception:
                # Not really good enough but...
                print("uh oh")

    def _load_sample(self, index):
        n = self.n
        filename = self.paths[index]
        min_frame = 2*self.offset + 2
        vid = cv2.VideoCapture(str(filename))
        max_frames = int(vid.get(cv2.CAP_PROP_FRAME_COUNT))
        curr_frame_n = random.randint(min_frame, max_frames)
        vid.set(cv2.CAP_PROP_POS_FRAMES,curr_frame_n)
        _, curr_frame = vid.read()

        prev_frames = []
        for i in range(n):
            prev_frame_n = curr_frame_n - (i+1)*self.offset
            vid.set(cv2.CAP_PROP_POS_FRAMES,prev_frame_n)
            _, prev_frame = vid.read()
            prev_frame = self.tform(Image.fromarray(prev_frame[...,::-1]))
            prev_frames.append(prev_frame)

        vid.release()
        caption = self.captions[filename.name]
        data = {
            "image": self.tform(Image.fromarray(curr_frame[...,::-1])),
            "prev": torch.cat(prev_frames, dim=-1),
            "txt": caption
        }
        return data

# end hacky things


def make_tranforms(image_transforms):
    # if isinstance(image_transforms, ListConfig):
    #     image_transforms = [instantiate_from_config(tt) for tt in image_transforms]
    image_transforms = []
    image_transforms.extend([transforms.ToTensor(),
                                transforms.Lambda(lambda x: rearrange(x * 2. - 1., 'c h w -> h w c'))])
    image_transforms = transforms.Compose(image_transforms)
    return image_transforms


def make_multi_folder_data(paths, caption_files=None, **kwargs):
    """Make a concat dataset from multiple folders
    Don't suport captions yet

    If paths is a list, that's ok, if it's a Dict interpret it as:
    k=folder v=n_times to repeat that
    """
    list_of_paths = []
    if isinstance(paths, (Dict, DictConfig)):
        assert caption_files is None, \
            "Caption files not yet supported for repeats"
        for folder_path, repeats in paths.items():
            list_of_paths.extend([folder_path]*repeats)
        paths = list_of_paths

    if caption_files is not None:
        datasets = [FolderData(p, caption_file=c, **kwargs) for (p, c) in zip(paths, caption_files)]
    else:
        datasets = [FolderData(p, **kwargs) for p in paths]
    return torch.utils.data.ConcatDataset(datasets)



class NfpDataset(Dataset):
    def __init__(self,
        root_dir,
        image_transforms=[],
        ext="jpg",
        default_caption="",
        ) -> None:
        """assume sequential frames and a deterministic transform"""

        self.root_dir = Path(root_dir)
        self.default_caption = default_caption

        self.paths = sorted(list(self.root_dir.rglob(f"*.{ext}")))
        self.tform = make_tranforms(image_transforms)

    def __len__(self):
        return len(self.paths) - 1


    def __getitem__(self, index):
        prev = self.paths[index]
        curr = self.paths[index+1]
        data = {}
        data["image"] = self._load_im(curr)
        data["prev"] = self._load_im(prev)
        data["txt"] = self.default_caption
        return data

    def _load_im(self, filename):
        im = Image.open(filename).convert("RGB")
        return self.tform(im)

class ObjaverseDataModuleFromConfig(pl.LightningDataModule):
    def __init__(self, root_dir, batch_size, total_view, train=None, validation=None,
                 test=None, num_workers=4, **kwargs):
        super().__init__(self)
        self.root_dir = root_dir
        self.batch_size = batch_size
        self.num_workers = num_workers
        self.total_view = total_view

        if train is not None:
            dataset_config = train
        if validation is not None:
            dataset_config = validation

        if 'image_transforms' in dataset_config:
            image_transforms = [torchvision.transforms.Resize(dataset_config.image_transforms.size)]
        else:
            image_transforms = []
        image_transforms.extend([transforms.ToTensor(),
                                transforms.Lambda(lambda x: rearrange(x * 2. - 1., 'c h w -> h w c'))])
        self.image_transforms = torchvision.transforms.Compose(image_transforms)


    def train_dataloader(self):
        dataset = ObjaverseData(root_dir=self.root_dir, total_view=self.total_view, validation=False, \
                                image_transforms=self.image_transforms)
        sampler = DistributedSampler(dataset)
        return wds.WebLoader(dataset, batch_size=self.batch_size, num_workers=self.num_workers, shuffle=False, sampler=sampler)

    def val_dataloader(self):
        dataset = ObjaverseData(root_dir=self.root_dir, total_view=self.total_view, validation=True, \
                                image_transforms=self.image_transforms)
        sampler = DistributedSampler(dataset)
        return wds.WebLoader(dataset, batch_size=self.batch_size, num_workers=self.num_workers, shuffle=False)
    
    def test_dataloader(self):
        return wds.WebLoader(ObjaverseData(root_dir=self.root_dir, total_view=self.total_view, validation=self.validation),\
                          batch_size=self.batch_size, num_workers=self.num_workers, shuffle=False)


class ObjaverseData(Dataset):
    def __init__(self,
        root_dir='.objaverse/hf-objaverse-v1/views',
        image_transforms=[],
        ext="png",
        default_trans=torch.zeros(3),
        postprocess=None,
        return_paths=False,
        total_view=12,
        validation=False
        ) -> None:
        """Create a dataset from a folder of images.
        If you pass in a root directory it will be searched for images
        ending in ext (ext can be a list)
        """
        self.root_dir = Path(root_dir)
        self.default_trans = default_trans
        self.return_paths = return_paths
        if isinstance(postprocess, DictConfig):
            postprocess = instantiate_from_config(postprocess)
        self.postprocess = postprocess
        self.total_view = total_view

        if not isinstance(ext, (tuple, list, ListConfig)):
            ext = [ext]

        with open(os.path.join(root_dir, 'valid_paths.json')) as f:
            self.paths = json.load(f)
            
        total_objects = len(self.paths)
        if validation:
            self.paths = self.paths[math.floor(total_objects / 100. * 99.):] # used last 1% as validation
        else:
            self.paths = self.paths[:math.floor(total_objects / 100. * 99.)] # used first 99% as training
        print('============= length of dataset %d =============' % len(self.paths))
        self.tform = image_transforms

    def __len__(self):
        return len(self.paths)
        
    def cartesian_to_spherical(self, xyz):
        ptsnew = np.hstack((xyz, np.zeros(xyz.shape)))
        xy = xyz[:,0]**2 + xyz[:,1]**2
        z = np.sqrt(xy + xyz[:,2]**2)
        theta = np.arctan2(np.sqrt(xy), xyz[:,2]) # for elevation angle defined from Z-axis down
        #ptsnew[:,4] = np.arctan2(xyz[:,2], np.sqrt(xy)) # for elevation angle defined from XY-plane up
        azimuth = np.arctan2(xyz[:,1], xyz[:,0])
        return np.array([theta, azimuth, z])

#MJ:  matrix TargetRT  is an extrinsic parameter matrix of the kind described in the Wikipedia article;
# it is a mapping from world coordinates to camera coordinates. So, to find the position C
# of the camera in the world coordinate, we solve
# 0=RC+T; C =−R^t * T, where R is the camera rotation matrix, T is the camera translation vector.
# Confer: https://math.stackexchange.com/questions/82602/how-to-find-camera-position-and-rotation-from-a-4x4-matrix
# https://en.wikipedia.org/wiki/Camera_resectioning
    def get_T(self, target_RT, cond_RT):
        R, T = target_RT[:3, :3], target_RT[:, -1]
        T_target = -R.T @ T  #MJ: T_target is the camera position in the world coordinate system
        

        R, T = cond_RT[:3, :3], cond_RT[:, -1]
        T_cond = -R.T @ T

        theta_cond, azimuth_cond, z_cond = self.cartesian_to_spherical(T_cond[None, :])
        theta_target, azimuth_target, z_target = self.cartesian_to_spherical(T_target[None, :])
        
        d_theta = theta_target - theta_cond
        d_azimuth = (azimuth_target - azimuth_cond) % (2 * math.pi)
        d_z = z_target - z_cond
        
        d_T = torch.tensor([d_theta.item(), math.sin(d_azimuth.item()), math.cos(d_azimuth.item()), d_z.item()])
        return d_T

    def load_im(self, path, color):
        '''
        replace background pixel with random color in rendering
        '''
        try:
            img = plt.imread(path)
        except:
            print(path)
            sys.exit()
        img[img[:, :, -1] == 0.] = color
        img = Image.fromarray(np.uint8(img[:, :, :3] * 255.))
        return img

    def load_depth_im(self, path):
        try:
            depth_img = Image.open(path).convert("RGB")
        except:
            print(path)
            sys.exit()

        depth_tensor_rgb = torchvision.transforms.functional.pil_to_tensor(depth_img)
        depth_tensor = torchvision.transforms.functional.rgb_to_grayscale(depth_tensor_rgb)
        depth_min = torch.amin(depth_tensor, dim=[0, 1, 2], keepdim=True)
        depth_max = torch.amax(depth_tensor, dim=[0, 1, 2], keepdim=True)

        normalized_depth = 2. * (depth_tensor - depth_min) / (depth_max - depth_min) - 1.

        return normalized_depth

    def __getitem__(self, index):

        data = {}
        total_view = self.total_view
        index_target, index_cond = random.sample(range(total_view), 2) # without replacement
        filename = os.path.join(self.root_dir, self.paths[index])

        # print(self.paths[index])

        if self.return_paths:
            data["path"] = str(filename)
        
        color = [1., 1., 1., 1.]

<<<<<<< HEAD
        # try:
        target_im = self.process_im(self.load_im(os.path.join(filename, '%03d.png' % index_target), color))
        cond_im = self.process_im(self.load_im(os.path.join(filename, '%03d.png' % index_cond), color))
        
        target_RT = np.load(os.path.join(filename, '%03d.npy' % index_target))
        cond_RT = np.load(os.path.join(filename, '%03d.npy' % index_cond))
=======
        try:
            target_im = self.process_im(self.load_im(os.path.join(filename, '%03d.png' % index_target), color))
            cond_im = self.process_im(self.load_im(os.path.join(filename, '%03d.png' % index_cond), color))
            target_RT = np.load(os.path.join(filename, '%03d.npy' % index_target))
            cond_RT = np.load(os.path.join(filename, '%03d.npy' % index_cond))
>>>>>>> 6eec1675

            depth_of_target_im = self.load_depth_im(os.path.join(filename, '%03d_depth.png' % index_target))
        except:
            raise FileNotFoundError
        # JA: I commented this part because it seems like this was used to accommodate for a sloppily-written JSON file.
        # If we write the JSON file such that all of the model names are valid, this shouldn't ever be a problem.
        #     # very hacky solution, sorry about this
        #     filename = os.path.join(self.root_dir, '692db5f2d3a04bb286cb977a7dba903e_1') # this one we know is valid
        #     target_im = self.process_im(self.load_im(os.path.join(filename, '%03d.png' % index_target), color))
        #     cond_im = self.process_im(self.load_im(os.path.join(filename, '%03d.png' % index_cond), color))
        #     target_RT = np.load(os.path.join(filename, '%03d.npy' % index_target))
        #     cond_RT = np.load(os.path.join(filename, '%03d.npy' % index_cond))
        #     target_im = torch.zeros_like(target_im)
        #     cond_im = torch.zeros_like(cond_im)

        data["image_target"] = target_im # JA: We must add data["depth_of_image_target"] which is the control image
        data["image_cond"] = cond_im
        data["T"] = self.get_T(target_RT, cond_RT)

        data["hint"] = depth_of_target_im

        if self.postprocess is not None:
            data = self.postprocess(data)

        return data

    def process_im(self, im):
        im = im.convert("RGB")
        return self.tform(im)

class FolderData(Dataset):
    def __init__(self,
        root_dir,
        caption_file=None,
        image_transforms=[],
        ext="jpg",
        default_caption="",
        postprocess=None,
        return_paths=False,
        ) -> None:
        """Create a dataset from a folder of images.
        If you pass in a root directory it will be searched for images
        ending in ext (ext can be a list)
        """
        self.root_dir = Path(root_dir)
        self.default_caption = default_caption
        self.return_paths = return_paths
        if isinstance(postprocess, DictConfig):
            postprocess = instantiate_from_config(postprocess)
        self.postprocess = postprocess
        if caption_file is not None:
            with open(caption_file, "rt") as f:
                ext = Path(caption_file).suffix.lower()
                if ext == ".json":
                    captions = json.load(f)
                elif ext == ".jsonl":
                    lines = f.readlines()
                    lines = [json.loads(x) for x in lines]
                    captions = {x["file_name"]: x["text"].strip("\n") for x in lines}
                else:
                    raise ValueError(f"Unrecognised format: {ext}")
            self.captions = captions
        else:
            self.captions = None

        if not isinstance(ext, (tuple, list, ListConfig)):
            ext = [ext]

        # Only used if there is no caption file
        self.paths = []
        for e in ext:
            self.paths.extend(sorted(list(self.root_dir.rglob(f"*.{e}"))))
        self.tform = make_tranforms(image_transforms)

    def __len__(self):
        if self.captions is not None:
            return len(self.captions.keys())
        else:
            return len(self.paths)

    def __getitem__(self, index):
        data = {}
        if self.captions is not None:
            chosen = list(self.captions.keys())[index]
            caption = self.captions.get(chosen, None)
            if caption is None:
                caption = self.default_caption
            filename = self.root_dir/chosen
        else:
            filename = self.paths[index]

        if self.return_paths:
            data["path"] = str(filename)

        im = Image.open(filename).convert("RGB")
        im = self.process_im(im)
        data["image"] = im

        if self.captions is not None:
            data["txt"] = caption
        else:
            data["txt"] = self.default_caption

        if self.postprocess is not None:
            data = self.postprocess(data)

        return data

    def process_im(self, im):
        im = im.convert("RGB")
        return self.tform(im)
import random

class TransformDataset():
    def __init__(self, ds, extra_label="sksbspic"):
        self.ds = ds
        self.extra_label = extra_label
        self.transforms = {
            "align": transforms.Resize(768),
            "centerzoom": transforms.CenterCrop(768),
            "randzoom": transforms.RandomCrop(768),
        }


    def __getitem__(self, index):
        data = self.ds[index]

        im = data['image']
        im = im.permute(2,0,1)
        # In case data is smaller than expected
        im = transforms.Resize(1024)(im)

        tform_name = random.choice(list(self.transforms.keys()))
        im = self.transforms[tform_name](im)

        im = im.permute(1,2,0)

        data['image'] = im
        data['txt'] = data['txt'] + f" {self.extra_label} {tform_name}"

        return data

    def __len__(self):
        return len(self.ds)

def hf_dataset(
    name,
    image_transforms=[],
    image_column="image",
    text_column="text",
    split='train',
    image_key='image',
    caption_key='txt',
    ):
    """Make huggingface dataset with appropriate list of transforms applied
    """
    ds = load_dataset(name, split=split)
    tform = make_tranforms(image_transforms)

    assert image_column in ds.column_names, f"Didn't find column {image_column} in {ds.column_names}"
    assert text_column in ds.column_names, f"Didn't find column {text_column} in {ds.column_names}"

    def pre_process(examples):
        processed = {}
        processed[image_key] = [tform(im) for im in examples[image_column]]
        processed[caption_key] = examples[text_column]
        return processed

    ds.set_transform(pre_process)
    return ds

class TextOnly(Dataset):
    def __init__(self, captions, output_size, image_key="image", caption_key="txt", n_gpus=1):
        """Returns only captions with dummy images"""
        self.output_size = output_size
        self.image_key = image_key
        self.caption_key = caption_key
        if isinstance(captions, Path):
            self.captions = self._load_caption_file(captions)
        else:
            self.captions = captions

        if n_gpus > 1:
            # hack to make sure that all the captions appear on each gpu
            repeated = [n_gpus*[x] for x in self.captions]
            self.captions = []
            [self.captions.extend(x) for x in repeated]

    def __len__(self):
        return len(self.captions)

    def __getitem__(self, index):
        dummy_im = torch.zeros(3, self.output_size, self.output_size)
        dummy_im = rearrange(dummy_im * 2. - 1., 'c h w -> h w c')
        return {self.image_key: dummy_im, self.caption_key: self.captions[index]}

    def _load_caption_file(self, filename):
        with open(filename, 'rt') as f:
            captions = f.readlines()
        return [x.strip('\n') for x in captions]



import random
import json
class IdRetreivalDataset(FolderData):
    def __init__(self, ret_file, *args, **kwargs):
        super().__init__(*args, **kwargs)
        with open(ret_file, "rt") as f:
            self.ret = json.load(f)

    def __getitem__(self, index):
        data = super().__getitem__(index)
        key = self.paths[index].name
        matches = self.ret[key]
        if len(matches) > 0:
            retreived = random.choice(matches)
        else:
            retreived = key
        filename = self.root_dir/retreived
        im = Image.open(filename).convert("RGB")
        im = self.process_im(im)
        # data["match"] = im
        data["match"] = torch.cat((data["image"], im), dim=-1)
        return data<|MERGE_RESOLUTION|>--- conflicted
+++ resolved
@@ -321,20 +321,11 @@
         
         color = [1., 1., 1., 1.]
 
-<<<<<<< HEAD
-        # try:
-        target_im = self.process_im(self.load_im(os.path.join(filename, '%03d.png' % index_target), color))
-        cond_im = self.process_im(self.load_im(os.path.join(filename, '%03d.png' % index_cond), color))
-        
-        target_RT = np.load(os.path.join(filename, '%03d.npy' % index_target))
-        cond_RT = np.load(os.path.join(filename, '%03d.npy' % index_cond))
-=======
         try:
             target_im = self.process_im(self.load_im(os.path.join(filename, '%03d.png' % index_target), color))
             cond_im = self.process_im(self.load_im(os.path.join(filename, '%03d.png' % index_cond), color))
             target_RT = np.load(os.path.join(filename, '%03d.npy' % index_target))
             cond_RT = np.load(os.path.join(filename, '%03d.npy' % index_cond))
->>>>>>> 6eec1675
 
             depth_of_target_im = self.load_depth_im(os.path.join(filename, '%03d_depth.png' % index_target))
         except:

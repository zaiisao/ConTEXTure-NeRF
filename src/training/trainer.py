--- conflicted
+++ resolved
@@ -114,201 +114,6 @@
         self.normals_image = normals_image
         self.face_normals = face_normals
         self.face_idx = face_idx
-<<<<<<< HEAD
-=======
-        
-        #MJ: get the binary masks for each view which indicates how much the image rendered from each view
-        #should contribute to the texture atlas over the mesh which is the cause of the image
-        
-        #MJL three  versions and compare:
-        # self.weight_masks = self.get_weight_masks_for_views_vectorized_over_ij( self.face_normals, self.face_idx )
-        # self.weight_masks = self.get_weight_masks_for_views_ij_loop(face_normals, face_idx)
-        #self.weight_masks =  self.get_weight_masks_for_views_vectorized(face_normals, face_idx )
-        # self.weight_masks = self.get_weight_masks_for_views_loop_maxview1(face_normals, face_idx)
-        # self.weight_masks = self.get_weight_masks_for_views_loop_maxview2(face_normals, face_idx)
-        
-        # face_view_map = self.create_face_view_map( face_idx)
-        # self.weight_masks = self.compare_face_normals_between_views(face_view_map, face_normals, face_idx)
-        
-        self.project_back_max_z_normals(
-            background=None, object_mask=self.mask, z_normals=self.normals_image[:,2:3,:,:]
-            face_normals = self.face_normals, face_idx=self.face_idx           
-        )
-    
-    #MJ: we will create a dict face_map which has the following:
-    # {
-    #     face_id_1: {
-    #         view_1: [(i, j), (i, j), ...],
-    #         view_2: [(i, j), ...],
-    #         ...
-    #     },
-    #     face_id_2: {
-    #         ...
-    #     }
-    # } 
-    # (1) For each face_id, list one or more views, view_1, view_2,..., under which the face is projected on the view image;
-    # (2) One face is projected onto a set of neighboring pixels (i,j)
-
-    def create_face_view_map(self, face_idx):
-        # Initialize a nested dictionary to hold face IDs with sub-dictionaries for views
-        
-        # Example usage:
-        # Assuming face_idx is a tensor of shape (B, 1, H, W)
-        # face_view_map = create_face_view_map(face_idx)
-      
-        face_view_map = {}
-        num_views, _, H, W = face_idx.shape  # Assume face_idx shape is (B, 1, H, W)
-
-      
-        # Iterate over all views and pixel locations
-        for v in range(num_views):
-               
-            for i in range(H):
-                for j in range(W):
-                     face_id = face_idx[v, 0, i, j].item()
-                    
-                     if face_id != -1:  # Only consider valid face IDs
-                        if face_id not in face_view_map:
-                            face_view_map[face_id] = {}
-                        if v not in face_view_map[face_id]: #MJ: face_view_map[face_id] ={} initially
-                            face_view_map[face_id][v] = []
-                        face_view_map[face_id][v].append((i, j))
-
-        return face_view_map
-
-
-    def compare_face_normals_between_views(self,face_view_map, face_normals, face_idx):
-        num_views, _, H, W = face_idx.shape
-      
-
-       
-        # Overall Description:
-        # Each face  over the whole mesh is projected on pixels (i,j) under each viewpoint v; 
-        # We will make the pixels rendered under a given viewpoint contribute to the texture atlas, only when
-        # those pixels are those whose z-normals are maximum among the views that cover the given face.
-        # In actual implementation, we first initialize so that all pixels in each view are worthy to contribute to the
-        # texture altas. Then each pixel in each view v is considered unworthy to contribute to the texture atlas,
-        # if the z-component of the normal vector at the face_id of the pixel  is less than that of any other view. 
-        
-          
-        weight_masks = torch.full((num_views, 1, H, W), True, dtype=torch.bool) 
-        # Create mask with True as default; It means that  all pixels in each view are worthy to contribute to the
-        # texture altas; Later, each pixel in each view v is considered unworthy to contribute to the texture atlas, that is,
-        #  weight_masks[v, 0, i,j] = False, if the z-component of the normal vector at the face_id of the pixel 
-        # is less than that of any other view. 
-        
-        # Iterate through each face_id and its associated views/locations
-        for face_id, view_locs_face_id in face_view_map.items(): #MJ: view_locs_face_id.keys() =dict_keys([0, 1]); face_id;92867;view_locs_face_id[0]=[(105, 586), (105, 587), (105, 588), (105, 589), (105, 590), (105, 591)]
-            #MJ: view_locs_face_id is the view-locs info of each face_id of the whole mesh
-            #MJ:
-            #view_locs  = {
-            #         view_1: [(i, j), (i, j), ...],
-            #         view_2: [(i, j), ...],
-            #         ...
-            #     },
-            
-           
-            if len(view_locs_face_id) > 1:  # Only consider face_ids that appear in more than one view
-                
-                # Find "max_z_normal_face_id", that is, the max among the z-normals of the given face_id projected onto the images undere different viewpoints
-                # It is possible that the same face can be viewed under multiple viewpoints or only one viewpoint.
-                # It is possible that a face is not seen by any viewpoint, depending on how the viewpoints are set up
-                
-                # Assume view_locs_face_id is a dictionary where keys represent view indices
-                view_indices_face_id_list = list(view_locs_face_id.keys())
-
-                # Now convert the list to a PyTorch tensor
-                view_indices_face_id_tensor = torch.tensor(view_indices_face_id_list, dtype=torch.long)
-                # Index into the face_normals tensor using the view_indices_tensor
-                selected_z_normals_face_id = face_normals[view_indices_face_id_tensor, 2, face_id] #MJ:   selected_z_normals_face_id:shape=[2]; two views
-
-                # Precompute the maximum z-normals per face ID across all views
-                max_z_normal_face_id, _ = torch.max(selected_z_normals_face_id, dim=0)     #MJ: max_z_normal_face_id=tensor(0.5180, device='cuda:0') 
-                #MJ: When you specify dim=0, it will return two things:
-                    # The maximum values across the specified dimension.
-                    # The indices of those maximum values.
-                                    
-                 
-                # Update masks for views with z-normals less than the max
-                for v,  ij_locs_view in view_locs_face_id.items(): #MJ: v = 0,1,2,3,4,5,6
-                    ## Assuming  view_locs_face_id  is a list of tuples [(i1, j1), (i2, j2), ...]
-                    # Check if the z_normals of face_id under v1 is
-                    # not maximum, the pixels of face_id in view 1 is not considered worthy to contribute to the texture atlas.
-                
-                    if face_normals[v, 2, face_id] <  max_z_normal_face_id:
-                        
-                        # Extract all pixel coordinates of locs_v1 and apply advanced indexing
-                        rows, cols = zip(*ij_locs_view)
-                        rows_tensor = torch.tensor(rows, dtype=torch.long)
-                        cols_tensor = torch.tensor(cols, dtype=torch.long)
-
-                        weight_masks[v, 0, rows_tensor, cols_tensor] = False
-                        #MJ: The above code is equivalent to the following:
-                        # for i1, j1 in locs_v1:
-                        #     weight_masks[v1, 0, i1, j1] = False
-                            
-                       #MJ: Advanced Indexing: Refers to indexing with lists or arrays to access non-contiguous indices or elements. 
-                       # For instance:
-                       # rows = [0, 1, 2]
-                        # cols = [3, 4, 5]
-                        # array[rows, cols]=> The result of array[rows, cols] will contain the values at the pairs (0, 3), (1, 4), and (2, 5).
-                                        
-                    
-        return weight_masks
-        
-         
-        
-    def get_weight_masks_for_views_ij_loop(self, face_normals, face_idx ):
-        
-               
-        #MJ: face_idx: shape = (B,1,H,W); # (B,H,W) => (B,1, H, W) to have the standard shape (B,C,H,W)
-        # face_idx[:,0,:,:] refers to the face_idx from which the pixel (i,j) was projected
-        
-        #face_normals: shape = (B, 3, num_faces); face_normals[v,:, k] refers to the face normal vectors of face idx = k under view v;
-                                   
-        #face_normals[v1,:, face_idx]  refers to the face_normals of face_idx[v1,0,i,j] for every (i,j) 
-        #MJ: weight_masks[b,0,i,j] indicates whether the face_idx[b,0,i,j] of  pixel (i,j) under view b should contribute to the texture atlas;
-        #initialized to True by torch.full( face_idx.shape, True):  
-        
-        num_of_views = face_idx.shape[0] #MJ: The total num of views: from 0 to 6
-        weight_masks = torch.full(face_idx.shape, True, dtype=torch.bool).to(self.device)  # face_idx.shape:  (B,1, H, W)
-
-       # Iterate over each pixel in the HxW grid
-        for i in range (face_idx.shape[2]):
-            print(i)
-            for j in range (face_idx.shape[3]):
-                for v1 in range (num_of_views):
-                    for v2 in range (num_of_views):
-                        if v1 != v2: #Ensure different views are compared
-                            #Check if
-                            # face_normals[v1,2, face_idx[v1,0,i,j]] >= face_normals[v2,2, face_idx[v2,0]],
-                            # where face_idx[v1,0,i,j] = face_idx[v2,0]  
-                            # When you write c1[i, j] == c2, you are performing an element-wise comparison between a single value from the tensor c1 at position [i, j])
-                            # and each element in the tensor c2 [broadcasting]
-                            
-                            # Get the face index for the current view and pixel
-                            # Extract the index and then unsqueeze to add the dimensions back
-                            face_index_v1_ij = face_idx[v1, 0, i, j].unsqueeze(0).unsqueeze(1)
-                            # MJ: Or, Use slicing to keep dimensions: face_index_v1_ij = face_idx[v1, 0, i:i+1, j:j+1]
-                            
-                            face_index_v2 = face_idx[v2, 0] #MJ: face_index_v2 : shape =(H,W)
-                            # Check if the face indices are the same and compare their z-normals
-
-                            if (face_idx[v1, 0, i, j] == face_idx[v2, 0]).any():
-                                z_normal_v1_ij = face_normals[v1, 2, face_index_v1_ij]
-                                z_normal_v2 = face_normals[v2, 2, face_index_v2]
-                                        
-                            #MJ: matches will have the same shape of face_idx[v2,0] = (H,W)          
-                            # If the z-normal of pixel (i,j), with face_idx[v1,0,i,j]  in v1 is less than that of any pixel in any other viewpoint v2 
-                            # with the same face_idx, then the pixel (i,j) under v1 is not worthy to contribute to the texture atlas, because some worthy pixel exists in other viewpoints
-                                if (torch.ones_like(z_normal_v2) * z_normal_v1_ij[0, 0] < z_normal_v2).any():   #MJ: broadcasting is done?                        
-                                    weight_masks[v1, 0, i, j] = False
-                                    break #MJ: Exit the loop earlier because we have found a higher z-normal:
-                                        # if pixel (i,j) in v1 is not worthy to contribute in comparison with some other pixels in any view v2,
-                                        # we do not need to compare (i,j) in v1 to pixels in any other viewpoints than v2; The existence
-                                        # of such pixel in one viewpoint v2 is sufficient to make the pixel (i,j) in v1 unworthy:
-    
->>>>>>> 5a73099f
 
         logger.info(f'Generating face view map')
 
@@ -1486,36 +1291,9 @@
                
                 gathered_z_normals = face_normals[batch_indices, 2, face_idx[:, 0, :,:]]
                 max_z_normals, _ = torch.max( gathered_z_normals, dim=0)
-                
-<<<<<<< HEAD
-                if z_normals is not None: 
-                    meta_outputs = self.mesh_model.render(background=torch.Tensor([0, 0, 0]).to(self.device),
-                                                        use_meta_texture=True, render_cache=render_cache)
-                    current_z_normals = meta_outputs['image']
-                    current_z_mask = meta_outputs['mask'].flatten()
-                    masked_current_z_normals = current_z_normals.reshape(1, current_z_normals.shape[1], -1)[:, :,
-                                            current_z_mask == 1][:, :1]
-                    # masked_last_z_normals = z_normals_cache.reshape(1, z_normals_cache.shape[1], -1)[:, :,
-                    #                         current_z_mask == 1][:, :1]
-                    #MJ: compute the max_z_normals[face_idx[i,j]]
-                    #loss += (masked_current_z_normals - masked_last_z_normals.detach()).pow(2).mean()
-                    
-
-                    # Without batch_indices
-                    try:
-                        gathered_normals_without_batch = face_normals[:, 2, face_idx[:, 0, :,:]]
-                    except Exception as e:
-                        print("Error:", e)
-
-                    gathered_z_normals = face_normals[batch_indices, 2, face_idx[:, 0, :,:]]
-                    max_z_normals, _ = torch.max( gathered_z_normals, dim=0)
-                    
-                    loss += (masked_current_z_normals -  max_z_normals.detach()).pow(2).mean()
-                    
-=======
+
                 loss = (masked_current_z_normals -  max_z_normals.detatch()).pow(2).mean()
-                               
->>>>>>> 5a73099f
+
                 loss.backward() # JA: Compute the gradient vector of the loss with respect to the trainable parameters of
                                 # the network, that is, the pixel value of the texture atlas
                                 

--- conflicted
+++ resolved
@@ -127,32 +127,87 @@
         #MJ: get the binary masks for each view which indicates how much the image rendered from each view
         #should contribute to the texture atlas over the mesh which is the cause of the image
         
-        self.weight_masks = self.get_weight_masks_for_views( self.face_normals, self.face_idx )
+        #MJ use two versions and compare:
+        # self.weight_masks = self.get_weight_masks_for_views_vectorized( self.face_normals, self.face_idx )
+        self.weight_masks =  self.get_weight_masks_for_views_ij_loop(self, face_normals, face_idx )
         
-    def get_weight_masks_for_views(self, face_normals, face_idx ):
+    def get_weight_masks_for_views_ij_loop(self, face_normals, face_idx ):
         
-        #For the veiwed region of the mesh under each view, find the overlapping with the neighbor regions under
-        # different views. Two viewed regions of the mesh are overlapped if the face_idx of them are the same
-        
-        weight_masks = torch.full(face_idx.shape, True).to(self.device)
+               
         #MJ: face_idx: shape = (B,1,H,W); 
         # face_idx[:,0,:,:] refers to the face_idx from which the pixel (i,j) was projected
         
-        #face_normals: shape = (B, 3, num_faces); face_normals[:,:, k] refers to the face normal vectors of face idx = k
+        #face_normals: shape = (B, 3, num_faces); face_normals[v,:, k] refers to the face normal vectors of face idx = k under view v;
+                                   
+        #face_normals[v1,:, face_idx]  refers to the face_normals of face_idx[v1,0,i,j] for every (i,j) 
         #MJ: weight_masks[b,0,i,j] indicates whether the face_idx[b,0,i,j] of  pixel (i,j) under view b should contribute to the texture atlas;
-        #initialized to True by torch.full( face_idx.shape, True): It will be set to False 
-        # when  face_idx[b,0,i,j] does not have the maximum z-normal among all the views. 
+        #initialized to True by torch.full( face_idx.shape, True):  
         
-        num_of_views = face_idx.shape[0] #MJ: from 0 to 6
-        for v1 in range (num_of_views):
+        num_of_views = face_idx.shape[0] #MJ: The total num of views: from 0 to 6
+        weight_masks = torch.full(face_idx.shape, True, dtype=torch.bool)  # face_idx.shape:  (B,1, H, W)
+
+       # Iterate over each pixel in the HxW grid
+        for i in range ( face_idx.shape[2] ):
+          for j in range (face_idx.shape[3]):
+            for v1 in range (num_of_views):
               for v2 in range (num_of_views):
-                  if v1 != v2: #Compare with only neighbor views:
-                    #  If the z_normals of v1 is less than that of any other view, the weight mask of v1 is set to False
-                    weight_masks[v1] = torch.logical_not(face_normals[v1,:, face_idx[v1]][2] < face_normals[v2,:, face_idx[v2]][2])
-                    #  face_normals[v1,:, face_idx]  refers to the face_normals of face_idx[v1,0,i,j] for every (i,j)  
-        
+                  if v1 != v2: #Ensure different views are compared
+                    #Check if
+                    # face_normals[v1,2, face_idx[v1,0,i,j]] >= face_normals[v2,2, face_idx[v2,0]],
+                    # where face_idx[v1,0,i,j] = face_idx[v2,0]  
+                    # When you write c1[i, j] == c2, you are performing an element-wise comparison between a single value from the tensor c1 at position [i, j])
+                    # and each element in the tensor c2 [broadcasting]
+                    
+                    # Get the face index for the current view and pixel
+                    face_index_v1_ij = face_idx[v1, 0, i, j]
+                    face_index_v2 = face_idx[v2, 0]
+                    # Check if the face indices are the same and compare their z-normals
+                    if face_index_v1_ij == face_index_v2: #MJ: broadcasting is done?
+                        z_normal_v1_ij = face_normals[v1, 2, face_index_v1_ij]
+                        z_normal_v2 = face_normals[v2, 2, face_index_v2]
+                                
+                    #MJ: matches will have the same shape of face_idx[v2,0] = (H,W)          
+                    # If the z-normal of pixel (i,j), with face_idx[v1,0,i,j]  in v1 is less than that of any pixel in any other viewpoint v2 
+                    # with the same face_idx, then the pixel (i,j) under v1 is not worthy to contribute to the texture atlas, because some worthy pixel exists in other viewpoints
+                        if z_normal_v1_ij <  z_normal_v2:   #MJ: broadcasting is done?                        
+                           weight_masks[v1, 0, i, j] = False
+                           break #MJ: Exit the loop earlier because we have found a higher z-normal:
+                            # if pixel (i,j) in v1 is not worthy to contribute in comparison with some other pixels in any view v2,
+                            # we do not need to compare (i,j) in v1 to pixels in any other viewpoints than v2; The existence
+                            # of such pixel in one viewpoint v2 is sufficient to make the pixel (i,j) in v1 unworthy:
+    
+
         return weight_masks
-        
+
+
+    def get_weight_masks_for_views_vectorized(self, face_normals, face_idx ):
+    # Assuming face_idx and face_normals are defined as described:
+    # face_idx: shape = (B, 1, H, W); 
+    # face_normals: shape = (B, 3, num_faces); 
+
+        num_views = face_idx.shape[0]
+        H, W = face_idx.shape[2], face_idx.shape[3]
+        weight_masks = torch.full((num_views, 1, H, W), True, dtype=torch.bool)
+
+        # Iterate over each pair of views
+        for v1 in range(num_views):
+            for v2 in range(num_views):
+                if v1 != v2:
+                    # Retrieve all normals for current view v1 based on face indices
+                    normals_v1 = face_normals[v1, 2, face_idx[v1, 0].long()]  # shape (1, H, W)
+
+                    # Retrieve all normals for view v2, same indexing approach
+                    normals_v2 = face_normals[v2, 2, face_idx[v2, 0].long()]  # shape (1, H, W)
+
+                    # Create mask where face_idx are equal and normals_v1 are not greater
+                    same_face = face_idx[v1, 0] == face_idx[v2, 0]  # Broadcasting, shape (1, H, W)
+                    lower_normal = normals_v1 < normals_v2           # element-wise comparison, shape (1, H, W)
+
+                    # Update weight_masks where the same face has a lower normal in v1 compared to any v2
+                    weight_masks[v1, 0] &= ~(same_face & lower_normal)  # Invert and update mask
+
+        return weight_masks
+
 
     def init_mesh_model(self) -> nn.Module:
         # fovyangle = np.pi / 6 if self.cfg.guide.use_zero123plus else np.pi / 3
@@ -1121,16 +1176,6 @@
         # of the texture atlas.
         # losses = []
 
-<<<<<<< HEAD
-            # loss = (render_update_mask * (rgb_render - rgb_output.detach()).pow(2)).mean()
-            #loss = (render_update_mask * z_normals * (rgb_render - rgb_output.detach()).pow(2)).mean()
-            #BY MJ:
-            
-            loss = (render_update_mask * weight_masks * (rgb_render - rgb_output.detach()).pow(2)).mean()
-            loss.backward() # JA: Compute the gradient vector of the loss with respect to the trainable parameters of
-                            # the network, that is, the pixel value of the texture atlas
-            optimizer.step()
-=======
         # JA: TODO: Add num_epochs hyperparameter
         with tqdm(range(200), desc='fitting mesh colors') as pbar:
             for i in pbar:
@@ -1148,7 +1193,6 @@
                 optimizer.step()
 
                 pbar.set_description(f"Fitting mesh colors -Epoch {i + 1}, Loss: {loss.item():.4f}")
->>>>>>> 93d50e51
 
         return rgb_render
 

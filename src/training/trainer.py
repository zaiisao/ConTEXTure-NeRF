--- conflicted
+++ resolved
@@ -20,7 +20,7 @@
 
 import torchvision
 from PIL import Image
-from diffusers import DiffusionPipeline, EulerAncestralDiscreteScheduler, ControlNetModel
+from diffusers import DiffusionPipeline, ControlNetModel
 
 from src import utils
 from src.configs.train_config import TrainConfig
@@ -1457,11 +1457,8 @@
                                 # to the trainable parameters of the network, that is, the pixel value of the
                                 # texture atlas
                 optimizer.step()
-<<<<<<< HEAD
-                pbar.set_description(f"project_back_max_z_normals: -Epoch {iter}, Loss: {total_loss.item():.7f}")
-=======
+
                 pbar.set_description(f"project_max_z_normals: Fitting z_normals -Epoch {iter}, Loss: {total_loss.item():.7f}")
->>>>>>> f4c0643f
         #End for _ in tqdm(range(300), desc='fitting max_z_normals')
                 
          
@@ -1497,21 +1494,12 @@
             print(f'max delta for view-{i}:{delta[i].max()}')
         #MJ: delta is supposed to be greater than 0; But sometimes, z_normals is greater than max_z_normals.
         # It means that project_back_max_z_normals() was not fully successful.
-<<<<<<< HEAD
-        abs_delta = torch.abs( delta )
-        # Calculate the weights using an exponential function, multiplying by negative alpha
-        weights = torch.exp(alpha * abs_delta)  #MJ: the max value of torch.exp(alpha * delta)   will be torch.exp(alpha * 0) = 1 
-        # If z_normals[v, 0, i, j] is greater than max_z_normals[v, 0, i, j], we will consider that
-        # z_normals[v, 0, i, j] will dominate the z-normals of other views. Therefore we will give the weight 1 to that
-        # z_normals[v, 0, i, j].
-=======
-        
+
         max_z_normals = torch.where( delta >=0, max_z_normals, z_normals)
         delta_new = max_z_normals - z_normals
         # Calculate the weights using an exponential function, multiplying by negative alpha
         weights = torch.exp(alpha * delta_new)  #MJ: the max value of torch.exp(alpha * delta)   will be torch.exp(alpha * 0) = 1 
-        
->>>>>>> f4c0643f
+
         #debug: for i in range( weights.shape[0]):
         #     print(f'min weights  for view-{i}:{weights[i].min()}')
         #     print(f'max  weights for view-{i}:{weights[i].max()}')

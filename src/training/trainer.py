from pathlib import Path
from typing import Any, Dict, Union, List

import cv2
import einops
import imageio
import numpy as np
import pyrallis
import torch
import torch.nn.functional as F
from PIL import Image
from loguru import logger
from matplotlib import cm
from torch import nn
from torch.utils.data import DataLoader
from tqdm import tqdm

import torchvision
from PIL import Image
from diffusers import DiffusionPipeline, EulerAncestralDiscreteScheduler, ControlNetModel

from src import utils
from src.configs.train_config import TrainConfig
from src.models.textured_mesh import TexturedMeshModel
from src.stable_diffusion_depth import StableDiffusion
from src.training.views_dataset import Zero123PlusDataset, ViewsDataset, MultiviewDataset
from src.utils import make_path, tensor2numpy, pad_tensor_to_size, split_zero123plus_grid

# JA: scale_latents, unscale_latents, scale_image, and unscale_image are from the Zero123++ pipeline code:
# https://huggingface.co/sudo-ai/zero123plus-pipeline/blob/main/pipeline.py
def scale_latents(latents):
    latents = (latents - 0.22) * 0.75
    return latents

def unscale_latents(latents):
    latents = latents / 0.75 + 0.22
    return latents

def scale_image(image):
    image = image * 0.5 / 0.8
    return image

def unscale_image(image):
    image = image / 0.5 * 0.8
    return image

class TEXTure:
    def __init__(self, cfg: TrainConfig):
        self.cfg = cfg
        self.paint_step = 0
        self.device = torch.device('cuda' if torch.cuda.is_available() else 'cpu')

        utils.seed_everything(self.cfg.optim.seed)

        # Make view_dirs
        self.exp_path = make_path(self.cfg.log.exp_dir)
        self.ckpt_path = make_path(self.exp_path / 'checkpoints')
        self.train_renders_path = make_path(self.exp_path / 'vis' / 'train')
        self.eval_renders_path = make_path(self.exp_path / 'vis' / 'eval')
        self.final_renders_path = make_path(self.exp_path / 'results')

        self.init_logger()
        pyrallis.dump(self.cfg, (self.exp_path / 'config.yaml').open('w'))

        self.view_dirs = ['front', 'left', 'back', 'right', 'overhead', 'bottom'] # self.view_dirs[dir] when dir = [4] = [right]
        self.mesh_model = self.init_mesh_model()
        self.diffusion = self.init_diffusion()

        if self.cfg.guide.use_zero123plus:
            self.zero123plus = self.init_zero123plus()

        self.text_z, self.text_string = self.calc_text_embeddings()
        self.dataloaders = self.init_dataloaders()
        self.back_im = torch.Tensor(np.array(Image.open(self.cfg.guide.background_img).convert('RGB'))).to(
            self.device).permute(2, 0,
                                 1) / 255.0

        self.zero123_front_input = None

        logger.info(f'Successfully initialized {self.cfg.log.exp_name}')
        
         
       #MJ: Create the mask for each view based on the value of the z-normals
        
       # Set the camera poses:
        self.thetas = []
        self.phis = []
        self.radii = []
       
        for i, data in enumerate(self.dataloaders['train']):
           
            theta, phi, radius = data['theta'], data['phi'], data['radius']
            phi = phi - np.deg2rad(self.cfg.render.front_offset)
            phi = float(phi + 2 * np.pi if phi < 0 else phi)

            self.thetas.append(theta)
            self.phis.append(phi)
            self.radii.append(radius)

        augmented_vertices = self.mesh_model.mesh.vertices
        
        background_type = 'none'
        use_render_back = False
        batch_size = 7
        # JA: We need to repeat several tensors to support the batch size.
        # For example, with a tensor of the shape, [1, 3, 1200, 1200], doing
        # repeat(batch_size, 1, 1, 1) results in [1 * batch_size, 3 * 1, 1200 * 1, 1200 * 1]
        mask, depth_map, normals_image,face_normals,face_idx = self.mesh_model.render_face_normals_face_idx(
            augmented_vertices[None].repeat(batch_size, 1, 1),
            self.mesh_model.mesh.faces, # JA: the faces tensor can be shared across the batch and does not require its own batch dimension.
            self.mesh_model.face_attributes.repeat(batch_size, 1, 1, 1),
            elev=torch.tensor(self.thetas).to(self.device),
            azim=torch.tensor(self.phis).to(self.device),
            radius=torch.tensor(self.radii).to(self.device),
            look_at_height=self.mesh_model.dy,
         
            # dims=self.cfg.render.train_grid_size, # MJ: 1200,
            background_type=background_type
        )
        
        self.mask = mask #MJ: object_mask of the mesh
        self.depth_map = depth_map
        self.normals_image = normals_image
        self.face_normals = face_normals
        self.face_idx = face_idx
        
        #MJ: get the binary masks for each view which indicates how much the image rendered from each view
        #should contribute to the texture atlas over the mesh which is the cause of the image
        
        #MJL three  versions and compare:
        # self.weight_masks = self.get_weight_masks_for_views_vectorized_over_ij( self.face_normals, self.face_idx )
        # self.weight_masks = self.get_weight_masks_for_views_ij_loop(face_normals, face_idx)
        self.weight_masks =  self.get_weight_masks_for_views_vectorized(face_normals, face_idx )
        # self.weight_masks = self.get_weight_masks_for_views_loop_maxview1(face_normals, face_idx)
        # self.weight_masks = self.get_weight_masks_for_views_loop_maxview2(face_normals, face_idx)
        
    def get_weight_masks_for_views_ij_loop(self, face_normals, face_idx ):
        
               
        #MJ: face_idx: shape = (B,1,H,W); # (B,H,W) => (B,1, H, W) to have the standard shape (B,C,H,W)
        # face_idx[:,0,:,:] refers to the face_idx from which the pixel (i,j) was projected
        
        #face_normals: shape = (B, 3, num_faces); face_normals[v,:, k] refers to the face normal vectors of face idx = k under view v;
                                   
        #face_normals[v1,:, face_idx]  refers to the face_normals of face_idx[v1,0,i,j] for every (i,j) 
        #MJ: weight_masks[b,0,i,j] indicates whether the face_idx[b,0,i,j] of  pixel (i,j) under view b should contribute to the texture atlas;
        #initialized to True by torch.full( face_idx.shape, True):  
        
        num_of_views = face_idx.shape[0] #MJ: The total num of views: from 0 to 6
        weight_masks = torch.full(face_idx.shape, True, dtype=torch.bool).to(self.device)  # face_idx.shape:  (B,1, H, W)

       # Iterate over each pixel in the HxW grid
<<<<<<< HEAD
        for i in range ( face_idx.shape[2] ):
          for j in range (face_idx.shape[3]):
            for v1 in range (num_of_views):
              for v2 in range (num_of_views):
                  if v1 != v2: #Ensure different views are compared
                                       
                   
                    # Check if the face indices are the same and compare their z-normals
                    #Find if the index at (i, j) in v1 matches anywhere in v2. That is,
                    # If the z-normal of pixel (i,j), with face_idx[v1,0,i,j]  in v1 is less than that of any pixel in any other viewpoint v2 
                    # with the same face_idx, then the pixel (i,j) under v1 is not worthy to contribute to the texture atlas, 
                    # because some worthy pixel exists in other viewpoints.
                    #face_idx[v1, 0, i:i+1, j:j+1] has shape =(1,1);   face_idx[v2, 0] has shape =(H,W)
                   
                    # Compare this index against all indices in view v2
                    match_locations =  face_idx[v1, 0, i:i+1, j:j+1] == face_idx[v2, 0]
                    # shape (1,1) and (H,W) are compatible with (1,1) is broadcasted to (H,W)
                    # Use .any() to check if there's any True in the resulting tensor
                    matches = match_locations.any()
                    if matches: 
                        faceId = face_idx[v1,0,i,j]
                        if face_normals[ v1, 2, faceId] < face_normals[v2,2, faceId]:
                            weight_masks[v1,  i, j] = False                       
                            break #MJ: Exit the loop [  for v2 in range (num_of_views) ] earlier
                            # because we have found a higher z-normal:
                            # if pixel (i,j) in v1 is not worthy to contribute in comparison with some other pixels in any view v2,
                            # we do not need to compare (i,j) in v1 to pixels in any viewpoints than other than v2;
                            # The existence of such pixel in one viewpoint v2 is sufficient to make the pixel (i,j) in v1 unworthy.
=======
        for i in range (face_idx.shape[2]):
            print(i)
            for j in range (face_idx.shape[3]):
                for v1 in range (num_of_views):
                    for v2 in range (num_of_views):
                        if v1 != v2: #Ensure different views are compared
                            #Check if
                            # face_normals[v1,2, face_idx[v1,0,i,j]] >= face_normals[v2,2, face_idx[v2,0]],
                            # where face_idx[v1,0,i,j] = face_idx[v2,0]  
                            # When you write c1[i, j] == c2, you are performing an element-wise comparison between a single value from the tensor c1 at position [i, j])
                            # and each element in the tensor c2 [broadcasting]
                            
                            # Get the face index for the current view and pixel
                            # Extract the index and then unsqueeze to add the dimensions back
                            face_index_v1_ij = face_idx[v1, 0, i, j].unsqueeze(0).unsqueeze(1)
                            # MJ: Or, Use slicing to keep dimensions: face_index_v1_ij = face_idx[v1, 0, i:i+1, j:j+1]
                            
                            face_index_v2 = face_idx[v2, 0] #MJ: face_index_v2 : shape =(H,W)
                            # Check if the face indices are the same and compare their z-normals

                            if (face_idx[v1, 0, i, j] == face_idx[v2, 0]).any():
                                z_normal_v1_ij = face_normals[v1, 2, face_index_v1_ij]
                                z_normal_v2 = face_normals[v2, 2, face_index_v2]
                                        
                            #MJ: matches will have the same shape of face_idx[v2,0] = (H,W)          
                            # If the z-normal of pixel (i,j), with face_idx[v1,0,i,j]  in v1 is less than that of any pixel in any other viewpoint v2 
                            # with the same face_idx, then the pixel (i,j) under v1 is not worthy to contribute to the texture atlas, because some worthy pixel exists in other viewpoints
                                if (torch.ones_like(z_normal_v2) * z_normal_v1_ij[0, 0] < z_normal_v2).any():   #MJ: broadcasting is done?                        
                                    weight_masks[v1, 0, i, j] = False
                                    break #MJ: Exit the loop earlier because we have found a higher z-normal:
                                        # if pixel (i,j) in v1 is not worthy to contribute in comparison with some other pixels in any view v2,
                                        # we do not need to compare (i,j) in v1 to pixels in any other viewpoints than v2; The existence
                                        # of such pixel in one viewpoint v2 is sufficient to make the pixel (i,j) in v1 unworthy:
>>>>>>> db09366d
    

        return weight_masks

    def get_weight_masks_for_views_loop_maxview1(self, face_normals, face_idx ):
        
               
        #MJ: face_idx: shape = (B,1,H,W); 
        # face_idx[:,0,:,:] refers to the face_idx from which the pixel (i,j) was projected
        
        #face_normals: shape = (B, 3, num_faces); face_normals[v,:, k] refers to the face normal vectors of face idx = k under view v;
                                   
        #face_normals[v1,:, face_idx]  refers to the face_normals of face_idx[v1,0,i,j] for every (i,j) 
        #MJ: weight_masks[b,0,i,j] indicates whether the face_idx[b,0,i,j] of  pixel (i,j) under view b should contribute to the texture atlas;
        #initialized to True by torch.full( face_idx.shape, True):  
        
        num_of_views = face_idx.shape[0] #MJ: The total num of views: from 0 to 6
        weight_masks = torch.full(face_idx.shape, True, dtype=torch.bool).to(self.device)  # face_idx.shape:  (B,1, H, W)

       # Iterate over each pixel in the HxW grid
        # for i in range ( face_idx.shape[2] ):
        #   for j in range (face_idx.shape[3]):
        # Iterate over each view
        for v1 in range (num_of_views):
                
            #   for v2 in range (num_of_views):
            #       if v1 != v2: #Ensure different views are compared
            #         #Check if
            #         # face_normals[v1,2, face_idx[v1,0,i,j]] >= face_normals[v2,2, face_idx[v2,0]],
            #         # where face_idx[v1,0,i,j] = face_idx[v2,0]  
            #         # When you write c1[i, j] == c2, you are performing an element-wise comparison between a single value from the tensor c1 at position [i, j])
            #         # and each element in the tensor c2 [broadcasting]
                    
            #         # Get the face index for the current view and pixel
            #         face_index_v1_ij = face_idx[v1, 0, i, j]
            #         face_index_v2 = face_idx[v2, 0]
            #         # Check if the face indices are the same and compare their z-normals
            #         if face_index_v1_ij == face_index_v2: #MJ: broadcasting is done?
            #             z_normal_v1_ij = face_normals[v1, 2, face_index_v1_ij]
            #             z_normal_v2 = face_normals[v2, 2, face_index_v2]
                                
            #         #MJ: matches will have the same shape of face_idx[v2,0] = (H,W)          
            #         # If the z-normal of pixel (i,j), with face_idx[v1,0,i,j]  in v1 is less than that of any pixel in any other viewpoint v2 
            #         # with the same face_idx, then the pixel (i,j) under v1 is not worthy to contribute to the texture atlas, because some worthy pixel exists in other viewpoints
            #             if z_normal_v1_ij <  z_normal_v2:   #MJ: broadcasting is done?                        
            #                weight_masks[v1, 0, i, j] = False
            #                break #MJ: Exit the loop earlier because we have found a higher z-normal:
            #                 # if pixel (i,j) in v1 is not worthy to contribute in comparison with some other pixels in any view v2,
            #                 # we do not need to compare (i,j) in v1 to pixels in any other viewpoints than v2; The existence
            #                 # of such pixel in one viewpoint v2 is sufficient to make the pixel (i,j) in v1 unworthy:
    
            face_index_v1 = face_idx[v1, 0]  # Indices for the current view: face_idx[v1, 0] =(H,W)
            face_index_allviews = face_idx[:, 0] #(7,H,W) => index to face:  # Z-normals for the current view
            z_normal_v1 = face_normals[v1, 2, face_index_v1]
            
            #MJ:[v1, 2, ...] from face_normals to get the z-component for all faces across all 7 views. 
            # The resulting shape after this partial indexing is (num_faces, H,W).
            
            # [:, 0] from face_idx reduces the face_idx tensor from (7, 1, H, W) to (7, H, W)
            # Prepare to compare with all other views
            max_normals = torch.zeros_like(z_normal_v1)
            
            for v2 in range(num_of_views):
                if v1 != v2:
                    z_normal_v2 = face_normals[v2, 2, face_idx[v2, 0]]  # Z-normals for view v2: shape =(1,H,W)
                    # Compare face indices and update max normals
                    same_faces = face_idx[v1, 0] == face_idx[v2, 0] #shape = (1, H, W)
                    max_normals = torch.where(same_faces, torch.max(z_normal_v1, z_normal_v2), max_normals) #If same_face => torch.max(z_normal_v1, z_normal_v2) 
                    #torch.where(condition, input, other, *, out=None) → Tensor:
                    

        # Update mask based on maximum normal comparison
        weight_masks[v1, 0] = z_normal_v1 >= max_normals

        return weight_masks


#             z_normal_allviews = face_normals[:, 2, face_idx[:, 0] ]
#             #You are now indexing (7, num_faces) with (7, H, W). PyTorch performs this operation by using each element in the face_idx[:, 0] tensor as an index into face_normals[:, 2, ...].
            
        
#             max_z_normals = torch.max( face_normals[:, 2, face_idx[:, 0] ],  dim=0)
#             if z_normal_v1 <  max_z_normals:   #MJ: broadcasting is done                        
#                 weight_masks[v1, 0] = False
                            
#         return weight_masks
# s

    def get_weight_masks_for_views_vectorized_over_ij(self, face_normals, face_idx ):
    # Assuming face_idx and face_normals are defined as described:
    # face_idx: shape = (B, 1, H, W); 
    # face_normals: shape = (B, 3, num_faces); 

        num_views = face_idx.shape[0]
        H, W = face_idx.shape[2], face_idx.shape[3]
        weight_masks = torch.full((num_views, 1, H, W), True, dtype=torch.bool).to(self.device)

        # Iterate over each pair of views
        for v1 in range(num_views):
            for v2 in range(num_views):
                if v1 != v2:
                    # Retrieve all normals for current view v1 based on face indices
                    normals_v1 = face_normals[v1, 2, face_idx[v1, 0].long()]  # shape (1, H, W)

                    # Retrieve all normals for view v2, same indexing approach
                    normals_v2 = face_normals[v2, 2, face_idx[v2, 0].long()]  # shape (1, H, W)

                    # Create mask where face_idx are equal and normals_v1 are not greater
                    same_face = face_idx[v1, 0] == face_idx[v2, 0]  # Broadcasting, shape (1, H, W)
                    lower_normal = normals_v1 < normals_v2           # element-wise comparison, shape (1, H, W)

                    # Update weight_masks where the same face has a lower normal in v1 compared to any v2
                    weight_masks[v1, 0] &= ~(same_face & lower_normal)  # Invert and update mask

        return weight_masks


    def get_weight_masks_for_views_vectorized(self, face_normals, face_idx):
        # Assuming initialization as described...

        num_views = face_idx.shape[0]
        H, W = face_idx.shape[2], face_idx.shape[3]
        weight_masks = torch.full((num_views, 1, H, W), True, dtype=torch.bool)

        # Expand face_idx and face_normals for all-to-all view comparisons
        num_faces = face_normals.shape[2]
        expanded_face_idx = face_idx.unsqueeze(0).expand(num_views, num_views, 1, H, W)
        expanded_normals = face_normals[:, 2, :].unsqueeze(0).expand(num_views, num_views, num_faces).gather(2, expanded_face_idx.long())

        # Compute masks
        same_faces = expanded_face_idx == expanded_face_idx.transpose(0, 1)
        lower_normals = expanded_normals < expanded_normals.transpose(0, 1)

        # Apply masks to weight_masks
        update_masks = same_faces & lower_normals
        weight_masks &= ~update_masks.any(dim=1)



    def init_mesh_model(self) -> nn.Module:
        # fovyangle = np.pi / 6 if self.cfg.guide.use_zero123plus else np.pi / 3
        fovyangle = np.pi / 3
        cache_path = Path('cache') / Path(self.cfg.guide.shape_path).stem
        cache_path.mkdir(parents=True, exist_ok=True)
        model = TexturedMeshModel(self.cfg.guide, device=self.device,
                                  render_grid_size=self.cfg.render.train_grid_size,
                                  cache_path=cache_path,
                                  texture_resolution=self.cfg.guide.texture_resolution,
                                  augmentations=False,
                                  fovyangle=fovyangle)

        model = model.to(self.device)
        logger.info(
            f'Loaded Mesh, #parameters: {sum([p.numel() for p in model.parameters() if p.requires_grad])}')
        logger.info(model)
        return model

    def init_diffusion(self) -> Any:
        # JA: The StableDiffusion class composes a pipeline by using individual components such as VAE encoder,
        # CLIP encoder, and UNet
        second_model_type = self.cfg.guide.second_model_type
        if self.cfg.guide.use_zero123plus:
            second_model_type = "zero123plus"

        diffusion_model = StableDiffusion(self.device, model_name=self.cfg.guide.diffusion_name,
                                          concept_name=self.cfg.guide.concept_name,
                                          concept_path=self.cfg.guide.concept_path,
                                          latent_mode=False,
                                          min_timestep=self.cfg.optim.min_timestep,
                                          max_timestep=self.cfg.optim.max_timestep,
                                          no_noise=self.cfg.optim.no_noise,
                                          use_inpaint=True,
                                          second_model_type=self.cfg.guide.second_model_type,
                                          guess_mode=self.cfg.guide.guess_mode)

        for p in diffusion_model.parameters():
            p.requires_grad = False
        return diffusion_model
    
    def init_zero123plus(self) -> DiffusionPipeline:
        pipeline = DiffusionPipeline.from_pretrained(
            "sudo-ai/zero123plus-v1.1", custom_pipeline="sudo-ai/zero123plus-pipeline",
            torch_dtype=torch.float16
        )

        pipeline.add_controlnet(ControlNetModel.from_pretrained(
            "sudo-ai/controlnet-zp11-depth-v1", torch_dtype=torch.float16
        ), conditioning_scale=2)

        pipeline.to(self.device)

        return pipeline

    def calc_text_embeddings(self) -> Union[torch.Tensor, List[torch.Tensor]]:
        ref_text = self.cfg.guide.text
        if not self.cfg.guide.append_direction:
            text_z = self.diffusion.get_text_embeds([ref_text])
            text_string = ref_text
        else:
            text_z = []
            text_string = []
            for d in self.view_dirs:
                text = ref_text.format(d)
                if d != 'front':
                    text = "" # JA: For all non-frontal views, we wish to use a null string prompt
                text_string.append(text)
                logger.info(text)
                negative_prompt = None
                logger.info(negative_prompt)
                text_z.append(self.diffusion.get_text_embeds([text], negative_prompt=negative_prompt))
        return text_z, text_string # JA: text_z contains the embedded vectors of the six view prompts

    def init_dataloaders(self) -> Dict[str, DataLoader]:
        if self.cfg.guide.use_zero123plus:
            init_train_dataloader = Zero123PlusDataset(self.cfg.render, device=self.device).dataloader()
        else:
            init_train_dataloader = MultiviewDataset(self.cfg.render, device=self.device).dataloader()

        val_loader = ViewsDataset(self.cfg.render, device=self.device,
                                  size=self.cfg.log.eval_size).dataloader()
        # Will be used for creating the final video
        val_large_loader = ViewsDataset(self.cfg.render, device=self.device,
                                        size=self.cfg.log.full_eval_size).dataloader()
        dataloaders = {'train': init_train_dataloader, 'val': val_loader,
                       'val_large': val_large_loader}
        return dataloaders

    def init_logger(self):
        logger.remove()  # Remove default logger
        log_format = "<green>{time:YYYY-MM-DD HH:mm:ss}</green> <level>{message}</level>"
        logger.add(lambda msg: tqdm.write(msg, end=""), colorize=True, format=log_format)
        logger.add(self.exp_path / 'log.txt', colorize=False, format=log_format)

    def paint(self):
        if self.cfg.guide.use_zero123plus:
            self.paint_zero123plus()
        else:
            self.paint_legacy()

    def paint_zero123plus(self):
        logger.info('Starting training ^_^')
        # Evaluate the initialization
        self.evaluate(self.dataloaders['val'], self.eval_renders_path)
        self.mesh_model.train()

        viewpoint_data = []
        cropped_depths_rgba = []

        # JA: This color is the same as the background color of the image grid generated by Zero123++.
        background = torch.Tensor([0.5, 0.5, 0.5]).to(self.device)
        front_image = None

        max_cropped_image_height, max_cropped_image_width = 0, 0
        cropped_depth_sizes = []

        for i, data in enumerate(self.dataloaders['train']):
            if i == 0:
                # JA: The first viewpoint should always be frontal. It creates the extended version of the cropped
                # front view image.
                rgb_output_front, object_mask_front = self.paint_viewpoint(data, should_project_back=True)

                # JA: The object mask is multiplied by the output to erase any generated part of the image that
                # "leaks" outside the boundary of the mesh from the front viewpoint. This operation turns the
                # background black, but we would like to use a white background, which is why we set the inverse 
                # of the mask to a ones tensor (the tensor is normalized to be between 0 and 1).
                front_image = rgb_output_front * object_mask_front \
                    + torch.ones_like(rgb_output_front, device=self.device) * (1 - object_mask_front)

            # JA: Even though the legacy function calls self.mesh_model.render for a similar purpose as for what
            # we do below, we still do the rendering again for the front viewpoint outside of the function for
            # the sake of brevity.

            # JA: Similar to what the original paint_viewpoint function does, we save all render outputs, that is,
            # the results from the renderer. In paint_viewpoint, rendering happened at the start of each viewpoint
            # and the images were generated using the depth/inpainting pipeline, one by one.

            theta, phi, radius = data['theta'], data['phi'], data['radius']
            phi = phi - np.deg2rad(self.cfg.render.front_offset)    # JA: The front azimuth angles of some meshes are
                                                                    # not 0. In that case, we need to add the front
                                                                    # azimuth offset
            phi = float(phi + 2 * np.pi if phi < 0 else phi) # JA: We convert negative phi angles to positive

            outputs = self.mesh_model.render(theta=theta, phi=phi, radius=radius, background=background)
            render_cache = outputs['render_cache'] # JA: All the render outputs have the shape of (1200, 1200)

            outputs = self.mesh_model.render(
                background=background,
                render_cache=render_cache,
                use_median=True
            )

            min_h, min_w, max_h, max_w = utils.get_nonzero_region(outputs["mask"][0, 0])
            crop = lambda x: x[:, :, min_h:max_h, min_w:max_w]
            cropped_update_mask = crop(outputs["mask"])

            viewpoint_data.append({
                "render_outputs": outputs,
                "cropped_update_mask": cropped_update_mask,
                "nonzero_region": {
                    "min_h": min_h, "min_w": min_w,
                    "max_h": max_h, "max_w": max_w
                }
            })

            # JA: In the depth controlled Zero123++ code example, the test depth map is found here:
            # https://d.skis.ltd/nrp/sample-data/0_depth.png
            # As it can be seen here, the foreground is closer to 0 (black) and background closer to 1 (white).
            # This is opposite of the SD 2.0 pipeline and the TEXTure internal renderer and must be inverted
            # (i.e. 1 minus the depth map, since the depth map is normalized to be between 0 and 1)
            depth = 1 - outputs['depth']
            mask = outputs['mask']

            # JA: The generated depth only has one channel, but the Zero123++ pipeline requires an RGBA image.
            # The mask is the object mask, such that the background has value of 0 and the foreground a value of 1.
            depth_rgba = torch.cat((depth, depth, depth, mask), dim=1)

            cropped_depth_rgba = crop(depth_rgba)
            cropped_depth_sizes.append(cropped_depth_rgba.shape[-1])

            max_cropped_image_height = max(max_cropped_image_height, cropped_depth_rgba.shape[-2])
            max_cropped_image_width = max(max_cropped_image_width, cropped_depth_rgba.shape[-1])

            cropped_depths_rgba.append(cropped_depth_rgba)

        min_h, min_w, max_h, max_w = utils.get_nonzero_region(object_mask_front[0, 0])
        crop = lambda x: x[:, :, min_h:max_h, min_w:max_w]
        cropped_front_image = crop(front_image)

        should_pad = False

        # JA: We have to pad the depth tensors because cropped images from all viewpoints will vary in size from each
        # other. Without the padding, the tensors will not be concatenatable.
        for i, cropped_depth_rgba in enumerate(cropped_depths_rgba):
            if should_pad:
                cropped_depths_rgba[i] = pad_tensor_to_size(
                    cropped_depth_rgba,
                    max_cropped_image_height,
                    max_cropped_image_width,
                    value=0
                )
            else:
                cropped_depths_rgba[i] = F.interpolate(
                    cropped_depth_rgba,
                    (max_cropped_image_height, max_cropped_image_width),
                    mode='bilinear',
                    align_corners=False
                )

        # JA: cropped_depths_rgba is a list that arranges the rows of the depth map, row by row
        cropped_depth_grid = torch.cat((
            torch.cat((cropped_depths_rgba[1], cropped_depths_rgba[4]), dim=3),
            torch.cat((cropped_depths_rgba[2], cropped_depths_rgba[5]), dim=3),
            torch.cat((cropped_depths_rgba[3], cropped_depths_rgba[6]), dim=3),
        ), dim=2)

        self.log_train_image(cropped_front_image, 'cropped_front_image')
        self.log_train_image(cropped_depth_grid[:, 0:3], 'cropped_depth_grid')

        # JA: From: https://pytorch.org/vision/main/generated/torchvision.transforms.ToPILImage.html
        # Converts a torch.*Tensor of shape C x H x W or a numpy ndarray of shape H x W x C to a PIL Image
        # while adjusting the value range depending on the mode.
        # From: https://www.geeksforgeeks.org/python-pil-image-resize-method/
        # Parameters: 
        # size – The requested size in pixels, as a 2-tuple: (width, height).

        # JA: Zero123++ was trained with 320x320 images: https://github.com/SUDO-AI-3D/zero123plus/issues/70
        cond_image = torchvision.transforms.functional.to_pil_image(cropped_front_image[0]).resize((320, 320))
        depth_image = torchvision.transforms.functional.to_pil_image(cropped_depth_grid[0]).resize((640, 960))

        @torch.enable_grad
        def on_step_end(pipeline, i, t, callback_kwargs):
            grid_latent = callback_kwargs["latents"]

            latents = split_zero123plus_grid(grid_latent, 320 // pipeline.vae_scale_factor)
            blended_latents = []

            for viewpoint_index, data in enumerate(self.dataloaders['train']):
                if viewpoint_index == 0:
                    continue

                theta, phi, radius = data['theta'], data['phi'], data['radius']
                phi = phi - np.deg2rad(self.cfg.render.front_offset)
                phi = float(phi + 2 * np.pi if phi < 0 else phi)

                outputs = self.mesh_model.render(theta=theta, phi=phi, radius=radius, background=background)

                phi = float(phi + 2 * np.pi if phi < 0 else phi)

                min_h, min_w, max_h, max_w = utils.get_nonzero_region(outputs['mask'][0, 0])
                crop = lambda x: x[:, :, min_h:max_h, min_w:max_w]

                if should_pad:
                    cropped_rgb_render_raw = pad_tensor_to_size(
                        crop(outputs['image']),
                        max_cropped_image_height,
                        max_cropped_image_width,
                        value=0.5
                    )
                else:
                    cropped_rgb_render_raw = crop(outputs['image'])

                render_cache = outputs['render_cache']
                outputs = self.mesh_model.render(
                    background=torch.Tensor([0.5, 0.5, 0.5]).to(self.device),
                    render_cache=render_cache,
                    use_median=True
                )

                if should_pad:
                    cropped_rgb_render = pad_tensor_to_size(
                        crop(outputs['image']),
                        max_cropped_image_height,
                        max_cropped_image_width,
                        value=0.5
                    )
                else:
                    cropped_rgb_render = crop(outputs['image'])

                image_row_index = (viewpoint_index - 1) % 3
                image_col_index = (viewpoint_index - 1) // 3

                latent = latents[image_row_index][image_col_index]

                diff = (cropped_rgb_render_raw.detach() - torch.tensor(self.mesh_model.default_color).view(1, 3, 1, 1).to(
                    self.device)).abs().sum(axis=1)
                exact_generate_mask = (diff < 0.1).float().unsqueeze(0)

                # Extend mask
                generate_mask = torch.from_numpy(
                    cv2.dilate(exact_generate_mask[0, 0].detach().cpu().numpy(), np.ones((19, 19), np.uint8))).to(
                    exact_generate_mask.device).unsqueeze(0).unsqueeze(0)

                curr_mask = F.interpolate(
                    generate_mask,
                    (320 // pipeline.vae_scale_factor, 320 // pipeline.vae_scale_factor),
                    mode='nearest'
                )

                cropped_rgb_render_small = F.interpolate(
                    cropped_rgb_render,
                    (320, 320),
                    mode='bilinear',
                    align_corners=False
                )

                # JA: When the generated latent tensor is denoised entirely, the Zero123++ pipeline uniquely
                # performs operations in the process of turning the latent space tensor z into pixel space
                # tensor x in the following manner:
                #   x = postprocess(unscale_image(vae_decode(unscale_latents(z) / scaling_factor)))
                # In order to move pixel space tensor x into latent space tensor z, the inverse must be
                # applied in the following manner:
                #   z = scale_latents(vae_encode(scale_image(preprocess(x))) * scaling_factor)

                preprocessed_rgb_render_small = pipeline.image_processor.preprocess(cropped_rgb_render_small)

                scaled_rgb_render_small = scale_image(preprocessed_rgb_render_small.half())
                scaled_latent_render_small = pipeline.vae.encode(
                    scaled_rgb_render_small,
                    return_dict=False
                )[0].sample() * pipeline.vae.config.scaling_factor

                gt_latents = scale_latents(scaled_latent_render_small)

                noise = torch.randn_like(gt_latents)
                noised_truth = pipeline.scheduler.add_noise(gt_latents, noise, t[None])

                # JA: latent will be unscaled after generation. To make noised_truth unscaled as well, we scale them.
                # This blending equation is originally from TEXTure
                blended_latent = latent * curr_mask + noised_truth * (1 - curr_mask) 

                blended_latents.append(blended_latent)
            
            callback_kwargs["latents"] = torch.cat((
                torch.cat((blended_latents[0], blended_latents[3]), dim=3),
                torch.cat((blended_latents[1], blended_latents[4]), dim=3),
                torch.cat((blended_latents[2], blended_latents[5]), dim=3),
            ), dim=2).half()

            return callback_kwargs

        # JA: Here we call the Zero123++ pipeline
        result = self.zero123plus(
            cond_image,
            depth_image=depth_image,
            num_inference_steps=36,
            callback_on_step_end=on_step_end
        ).images[0]

        grid_image = torchvision.transforms.functional.pil_to_tensor(result).to(self.device).float() / 255

        self.log_train_image(grid_image[None], 'zero123plus_grid_image')

        images = split_zero123plus_grid(grid_image, 320)

        thetas, phis, radii = [], [], []
        rgb_outputs = []

        for i, data in enumerate(self.dataloaders['train']):
            if i == 0:
                rgb_output = front_image
            else:
                image_row_index = (i - 1) % 3
                image_col_index = (i - 1) // 3

                cropped_rgb_output_small = images[image_row_index][image_col_index][None]

                # JA: Since Zero123++ requires cond tensor and each depth tensor to be of size 320x320, we resize this
                # to match what it used to be prior to scaling down.
                cropped_rgb_output = F.interpolate(
                    cropped_rgb_output_small,
                    (max_cropped_image_height, max_cropped_image_width),
                    mode='bilinear',
                    align_corners=False
                )

                nonzero_region = viewpoint_data[i]["nonzero_region"]
                min_h, min_w = nonzero_region["min_h"], nonzero_region["min_w"]
                max_h, max_w = nonzero_region["max_h"], nonzero_region["max_w"]

                if should_pad:
                    padding_size = (cropped_rgb_output.shape[-1] - cropped_depth_sizes[i]) // 2
                    if padding_size > 0:
                        # JA: All the target depths and the corresponding results have a padding used to set the image size
                        # match the image size of the largest depth tensor. This padding must be removed so that we can
                        # ensure pixelwise alignment with other tensors upon extending the cropped tensor.
                        nonpadded_area_start_h, nonpadded_area_start_w = padding_size, padding_size
                        nonpadded_area_end_h = nonpadded_area_start_h + (max_h - min_h)
                        nonpadded_area_end_w = nonpadded_area_start_w + (max_w - min_w)

                        cropped_rgb_output = cropped_rgb_output[
                            :, :,
                            nonpadded_area_start_h:nonpadded_area_end_h,
                            nonpadded_area_start_w:nonpadded_area_end_w
                        ]
                else:
                    cropped_rgb_output = F.interpolate(
                        cropped_rgb_output,
                        (max_h - min_h, max_w - min_w),
                        mode='bilinear',
                        align_corners=False
                    )

                # JA: We initialize rgb_output, the image where cropped_rgb_output will be "pasted into." Since the
                # renderer produces tensors (depth maps, object mask, etc.) with a height and width of 1200, rgb_output
                # is initialized with the same size so that it aligns pixel-wise with the renderer-produced tensors.
                # Because Zero123++ generates non-transparent images, that is, images without an alpha channel, with
                # a background of rgb(0.5, 0.5, 0.5), we initialize the tensor using torch.ones and multiply by 0.5.
                rgb_output = torch.ones(
                    cropped_rgb_output.shape[0], cropped_rgb_output.shape[1], 1200, 1200
                ).to(rgb_output.device) * 0.5

                rgb_output[:, :, min_h:max_h, min_w:max_w] = cropped_rgb_output

                rgb_output = F.interpolate(rgb_output, (1200, 1200), mode='bilinear', align_corners=False)

            rgb_outputs.append(rgb_output)

            theta, phi, radius = data['theta'], data['phi'], data['radius']
            phi = phi - np.deg2rad(self.cfg.render.front_offset)
            phi = float(phi + 2 * np.pi if phi < 0 else phi)

            thetas.append(theta)
            phis.append(phi)
            radii.append(radius)

        outputs = self.mesh_model.render(theta=thetas, phi=phis, radius=radii, background=background)

        render_cache = outputs['render_cache'] # JA: All the render outputs have the shape of (1200, 1200)

        # Render again with the median value to use as rgb, we shouldn't have color leakage, but just in case
        outputs = self.mesh_model.render(background=background,
                                        render_cache=render_cache, use_median=True)

        # Render meta texture map
        meta_output = self.mesh_model.render(background=torch.Tensor([0, 0, 0]).to(self.device),
                                            use_meta_texture=True, render_cache=render_cache)

        # JA: Get the Z component of the face normal vectors relative to the camera
        z_normals = outputs['normals'][:, -1:, :, :].clamp(0, 1)
        z_normals_cache = meta_output['image'].clamp(0, 1)
        object_mask = outputs['mask'] # JA: mask has a shape of 1200x1200

        self.project_back_only_texture_atlas(
            render_cache=render_cache, background=background, rgb_output=torch.cat(rgb_outputs),
            object_mask=object_mask, update_mask=object_mask, z_normals=z_normals, z_normals_cache=z_normals_cache,
            # face_normals = self.face_normals, face_idx=self.face_idx
            # face_idx=self.face_idx
            weight_masks=self.weight_masks
        )

        self.mesh_model.change_default_to_median()
        logger.info('Finished Painting ^_^')
        logger.info('Saving the last result...')
        self.full_eval()
        logger.info('\tDone!')

    def paint_legacy(self):
        logger.info('Starting training ^_^')
        # Evaluate the initialization
        self.evaluate(self.dataloaders['val'], self.eval_renders_path)
        self.mesh_model.train()

        pbar = tqdm(total=len(self.dataloaders['train']), initial=self.paint_step,
                    bar_format='{desc}: {percentage:3.0f}% painting step {n_fmt}/{total_fmt} [{elapsed}<{remaining}, {rate_fmt}]')

        # JA: The following loop computes the texture atlas for the given mesh using ten render images. In other words,
        # it is the inverse rendering process. Each of the ten views is one of the six view images.
        for data in self.dataloaders['train']:
            self.paint_step += 1
            pbar.update(1)
            self.paint_viewpoint(data) # JA: paint_viewpoint computes the part of the texture atlas by using a specific view image
            self.evaluate(self.dataloaders['val'], self.eval_renders_path)  # JA: This is the validation step for the current
                                                                            # training step
            self.mesh_model.train() # JA: Set the model to train mode because the self.evaluate sets the model to eval mode.

        self.mesh_model.change_default_to_median()
        logger.info('Finished Painting ^_^')
        logger.info('Saving the last result...')
        self.full_eval()
        logger.info('\tDone!')

    def evaluate(self, dataloader: DataLoader, save_path: Path, save_as_video: bool = False):
        logger.info(f'Evaluating and saving model, painting iteration #{self.paint_step}...')
        self.mesh_model.eval()
        save_path.mkdir(exist_ok=True)

        if save_as_video:
            all_preds = []
        for i, data in enumerate(dataloader):
            preds, textures, depths, normals = self.eval_render(data)

            pred = tensor2numpy(preds[0])

            if save_as_video:
                all_preds.append(pred)
            else:
                Image.fromarray(pred).save(save_path / f"step_{self.paint_step:05d}_{i:04d}_rgb.jpg")
                Image.fromarray((cm.seismic(normals[0, 0].cpu().numpy())[:, :, :3] * 255).astype(np.uint8)).save(
                    save_path / f'{self.paint_step:04d}_{i:04d}_normals_cache.jpg')
                if self.paint_step == 0:
                    # Also save depths for debugging
                    torch.save(depths[0], save_path / f"{i:04d}_depth.pt")

        # Texture map is the same, so just take the last result
        texture = tensor2numpy(textures[0])
        Image.fromarray(texture).save(save_path / f"step_{self.paint_step:05d}_texture.png")

        if save_as_video:
            all_preds = np.stack(all_preds, axis=0)

            dump_vid = lambda video, name: imageio.mimsave(save_path / f"step_{self.paint_step:05d}_{name}.mp4", video,
                                                           fps=25,
                                                           quality=8, macro_block_size=1)

            dump_vid(all_preds, 'rgb')
        logger.info('Done!')

    def full_eval(self, output_dir: Path = None):
        if output_dir is None:
            output_dir = self.final_renders_path
        self.evaluate(self.dataloaders['val_large'], output_dir, save_as_video=True)
        # except:
        #     logger.error('failed to save result video')

        if self.cfg.log.save_mesh:
            save_path = make_path(self.exp_path / 'mesh')
            logger.info(f"Saving mesh to {save_path}")

            self.mesh_model.export_mesh(save_path)

            logger.info(f"\tDone!")

    # JA: paint_viewpoint computes a portion of the texture atlas for the given viewpoint
    def paint_viewpoint(self, data: Dict[str, Any], should_project_back=True):
        logger.info(f'--- Painting step #{self.paint_step} ---')
        theta, phi, radius = data['theta'], data['phi'], data['radius'] # JA: data represents a viewpoint which is stored in the dataset
        # If offset of phi was set from code
        phi = phi - np.deg2rad(self.cfg.render.front_offset)
        phi = float(phi + 2 * np.pi if phi < 0 else phi)
        logger.info(f'Painting from theta: {theta}, phi: {phi}, radius: {radius}')

        # Set background image
        if  True: #self.cfg.guide.second_model_type in ["zero123", "control_zero123"]: #self.view_dirs[data['dir']] != "front":
            # JA: For Zero123, the input image background is always white
            background = torch.Tensor([1, 1, 1]).to(self.device)
        elif self.cfg.guide.use_background_color: # JA: When use_background_color is True, set the background to the green color
            background = torch.Tensor([0, 0.8, 0]).to(self.device)
        else: # JA: Otherwise, set the background to the brick image
            background = F.interpolate(self.back_im.unsqueeze(0),
                                       (self.cfg.render.train_grid_size, self.cfg.render.train_grid_size),
                                       mode='bilinear', align_corners=False)

        # Render from viewpoint
        outputs = self.mesh_model.render(theta=theta, phi=phi, radius=radius, background=background)
        render_cache = outputs['render_cache'] # JA: All the render outputs have the shape of (1200, 1200)
        rgb_render_raw = outputs['image']  # Render where missing values have special color
        depth_render = outputs['depth']
        # Render again with the median value to use as rgb, we shouldn't have color leakage, but just in case
        outputs = self.mesh_model.render(background=background,
                                         render_cache=render_cache, use_median=self.paint_step > 1)
        rgb_render = outputs['image']
        # Render meta texture map
        meta_output = self.mesh_model.render(background=torch.Tensor([0, 0, 0]).to(self.device),
                                             use_meta_texture=True, render_cache=render_cache)

        z_normals = outputs['normals'][:, -1:, :, :].clamp(0, 1)
        z_normals_cache = meta_output['image'].clamp(0, 1)
        edited_mask = meta_output['image'].clamp(0, 1)[:, 1:2]

        self.log_train_image(rgb_render, 'rendered_input')
        self.log_train_image(depth_render[0, 0], 'depth', colormap=True)
        self.log_train_image(z_normals[0, 0], 'z_normals', colormap=True)
        self.log_train_image(z_normals_cache[0, 0], 'z_normals_cache', colormap=True)

        # text embeddings
        if self.cfg.guide.append_direction:
            dirs = data['dir']  # [B,]
            text_z = self.text_z[dirs] # JA: dirs is one of the six directions. text_z is the embedding vector of the specific view prompt
            text_string = self.text_string[dirs]
        else:
            text_z = self.text_z
            text_string = self.text_string
        logger.info(f'text: {text_string}')

        # JA: Create trimap of keep, refine, and generate using the render output
        update_mask, generate_mask, refine_mask = self.calculate_trimap(rgb_render_raw=rgb_render_raw,
                                                                        depth_render=depth_render,
                                                                        z_normals=z_normals,
                                                                        z_normals_cache=z_normals_cache,
                                                                        edited_mask=edited_mask,
                                                                        mask=outputs['mask'])

        update_ratio = float(update_mask.sum() / (update_mask.shape[2] * update_mask.shape[3]))
        if self.cfg.guide.reference_texture is not None and update_ratio < 0.01:
            logger.info(f'Update ratio {update_ratio:.5f} is small for an editing step, skipping')
            return

        self.log_train_image(rgb_render * (1 - update_mask), name='masked_input')
        self.log_train_image(rgb_render * refine_mask, name='refine_regions')

        # Crop to inner region based on object mask
        min_h, min_w, max_h, max_w = utils.get_nonzero_region(outputs['mask'][0, 0])
        crop = lambda x: x[:, :, min_h:max_h, min_w:max_w]
        cropped_rgb_render = crop(rgb_render) # JA: This is rendered image which is denoted as Q_0.
                                              # In our experiment, 1200 is cropped to 827
        cropped_depth_render = crop(depth_render)
        cropped_update_mask = crop(update_mask)
        self.log_train_image(cropped_rgb_render, name='cropped_input')
        self.log_train_image(cropped_depth_render.repeat_interleave(3, dim=1), name='cropped_depth')

        checker_mask = None
        if self.paint_step > 1 or self.cfg.guide.initial_texture is not None:
            # JA: generate_checkerboard is defined in formula 2 of the paper
            checker_mask = self.generate_checkerboard(crop(update_mask), crop(refine_mask),
                                                      crop(generate_mask))
            self.log_train_image(F.interpolate(cropped_rgb_render, (512, 512)) * (1 - checker_mask),
                                 'checkerboard_input')
        self.diffusion.use_inpaint = self.cfg.guide.use_inpainting and self.paint_step > 1
        # JA: self.zero123_front_input has been added for Zero123 integration
        if self.zero123_front_input is None:
            resized_zero123_front_input = None
        else: # JA: Even though zero123 front input is fixed, it will be resized to the rendered image of each viewpoint other than the front view
            resized_zero123_front_input = F.interpolate(
                self.zero123_front_input,
                (cropped_rgb_render.shape[-2], cropped_rgb_render.shape[-1]) # JA: (H, W)
            )

        condition_guidance_scales = None
        if self.cfg.guide.individual_control_of_conditions:
            if self.cfg.guide.second_model_type != "control_zero123":
                raise NotImplementedError

            assert self.cfg.guide.guidance_scale_i is not None
            assert self.cfg.guide.guidance_scale_t is not None

            condition_guidance_scales = {
                "i": self.cfg.guide.guidance_scale_i,
                "t": self.cfg.guide.guidance_scale_t
            }

        # JA: Compute target image corresponding to the specific viewpoint, i.e. front, left, right etc. image
        # In the original implementation of TEXTure, the view direction information is contained in text_z. In
        # the new version, text_z 
        # D_t (depth map) = cropped_depth_render, Q_t (rendered image) = cropped_rgb_render.
        # Trimap is defined by update_mask and checker_mask. cropped_rgb_output refers to the result of the
        # Modified Diffusion Process.

        # JA: So far, the render image was created. Now we generate the image using the SD pipeline
        # Our pipeline uses the rendered image in the process of generating the image.
        cropped_rgb_output, steps_vis = self.diffusion.img2img_step(text_z, cropped_rgb_render.detach(), # JA: We use the cropped rgb output as the input for the depth pipeline
                                                                    cropped_depth_render.detach(),
                                                                    guidance_scale=self.cfg.guide.guidance_scale,
                                                                    strength=1.0, update_mask=cropped_update_mask,
                                                                    fixed_seed=self.cfg.optim.seed,
                                                                    check_mask=checker_mask,
                                                                    intermediate_vis=self.cfg.log.vis_diffusion_steps,

                                                                    # JA: The following were added to use the view image
                                                                    # created by Zero123
                                                                    view_dir=self.view_dirs[dirs], # JA: view_dir = "left", this is used to check if the view direction is front
                                                                    front_image=resized_zero123_front_input,
                                                                    phi=data['phi'],
                                                                    theta=data['base_theta'] - data['theta'],
                                                                    condition_guidance_scales=condition_guidance_scales)

        self.log_train_image(cropped_rgb_output, name='direct_output')
        self.log_diffusion_steps(steps_vis)
        # JA: cropped_rgb_output always has a shape of (512, 512); recover the resolution of the nonzero rendered image (e.g. (827, 827))
        cropped_rgb_output = F.interpolate(cropped_rgb_output, 
                                           (cropped_rgb_render.shape[2], cropped_rgb_render.shape[3]),
                                           mode='bilinear', align_corners=False)

        # Extend rgb_output to full image size
        # JA: After the image is generated, we insert it into the original RGB output
        rgb_output = rgb_render.clone() # JA: rgb_render shape is 1200x1200
        rgb_output[:, :, min_h:max_h, min_w:max_w] = cropped_rgb_output # JA: For example, (189, 1016, 68, 895) refers to the nonzero region of the render image
        self.log_train_image(rgb_output, name='full_output')

        # Project back
        object_mask = outputs['mask'] # JA: mask has a shape of 1200x1200
        # JA: Compute a part of the texture atlas corresponding to the target render image of the specific viewpoint
        if should_project_back:
            fitted_pred_rgb, _ = self.project_back(render_cache=render_cache, background=background, rgb_output=rgb_output,
                                                object_mask=object_mask, update_mask=update_mask, z_normals=z_normals,
                                                z_normals_cache=z_normals_cache)
            self.log_train_image(fitted_pred_rgb, name='fitted')

        # JA: Zero123 needs the input image without the background
        # rgb_output is the generated and uncropped image in pixel space
        zero123_input = crop(
            rgb_output * object_mask
            + torch.ones_like(rgb_output, device=self.device) * (1 - object_mask)
        )   # JA: In the case of front view, the shape is (930,930).
            # This rendered image will be compressed to the shape of (512, 512) which is the shape of the diffusion
            # model.

        if self.view_dirs[dirs] == "front":
            self.zero123_front_input = zero123_input
        
        # if self.zero123_inputs is None:
        #     self.zero123_inputs = []
        
        # self.zero123_inputs.append({
        #     'image': zero123_input,
        #     'phi': data['phi'],
        #     'theta': data['theta']
        # })

        self.log_train_image(zero123_input, name='zero123_input')

        return rgb_output, object_mask

    def eval_render(self, data):
        theta = data['theta']
        phi = data['phi']
        radius = data['radius']
        phi = phi - np.deg2rad(self.cfg.render.front_offset)
        phi = float(phi + 2 * np.pi if phi < 0 else phi)
        dim = self.cfg.render.eval_grid_size
        outputs = self.mesh_model.render(theta=theta, phi=phi, radius=radius,
                                         dims=(dim, dim), background='white')
        z_normals = outputs['normals'][:, -1:, :, :].clamp(0, 1)
        rgb_render = outputs['image']  # .permute(0, 2, 3, 1).contiguous().clamp(0, 1)
        diff = (rgb_render.detach() - torch.tensor(self.mesh_model.default_color).view(1, 3, 1, 1).to(
            self.device)).abs().sum(axis=1)
        uncolored_mask = (diff < 0.1).float().unsqueeze(0)
        rgb_render = rgb_render * (1 - uncolored_mask) + utils.color_with_shade([0.85, 0.85, 0.85], z_normals=z_normals,
                                                                                light_coef=0.3) * uncolored_mask

        outputs_with_median = self.mesh_model.render(theta=theta, phi=phi, radius=radius,
                                                     dims=(dim, dim), use_median=True,
                                                     render_cache=outputs['render_cache'])

        meta_output = self.mesh_model.render(theta=theta, phi=phi, radius=radius,
                                             background=torch.Tensor([0, 0, 0]).to(self.device),
                                             use_meta_texture=True, render_cache=outputs['render_cache'])
        pred_z_normals = meta_output['image'][:, :1].detach()
        rgb_render = rgb_render.permute(0, 2, 3, 1).contiguous().clamp(0, 1).detach()
        texture_rgb = outputs_with_median['texture_map'].permute(0, 2, 3, 1).contiguous().clamp(0, 1).detach()
        depth_render = outputs['depth'].permute(0, 2, 3, 1).contiguous().detach()

        return rgb_render, texture_rgb, depth_render, pred_z_normals

    def calculate_trimap(self, rgb_render_raw: torch.Tensor,
                         depth_render: torch.Tensor,
                         z_normals: torch.Tensor, z_normals_cache: torch.Tensor, edited_mask: torch.Tensor,
                         mask: torch.Tensor):
        diff = (rgb_render_raw.detach() - torch.tensor(self.mesh_model.default_color).view(1, 3, 1, 1).to(
            self.device)).abs().sum(axis=1)
        exact_generate_mask = (diff < 0.1).float().unsqueeze(0)

        # Extend mask
        generate_mask = torch.from_numpy(
            cv2.dilate(exact_generate_mask[0, 0].detach().cpu().numpy(), np.ones((19, 19), np.uint8))).to(
            exact_generate_mask.device).unsqueeze(0).unsqueeze(0)

        update_mask = generate_mask.clone()

        object_mask = torch.ones_like(update_mask)
        object_mask[depth_render == 0] = 0
        object_mask = torch.from_numpy(
            cv2.erode(object_mask[0, 0].detach().cpu().numpy(), np.ones((7, 7), np.uint8))).to(
            object_mask.device).unsqueeze(0).unsqueeze(0)

        # Generate the refine mask based on the z normals, and the edited mask

        refine_mask = torch.zeros_like(update_mask)
        refine_mask[z_normals > z_normals_cache[:, :1, :, :] + self.cfg.guide.z_update_thr] = 1
        if self.cfg.guide.initial_texture is None:
            refine_mask[z_normals_cache[:, :1, :, :] == 0] = 0
        elif self.cfg.guide.reference_texture is not None:
            refine_mask[edited_mask == 0] = 0
            refine_mask = torch.from_numpy(
                cv2.dilate(refine_mask[0, 0].detach().cpu().numpy(), np.ones((31, 31), np.uint8))).to(
                mask.device).unsqueeze(0).unsqueeze(0)
            refine_mask[mask == 0] = 0
            # Don't use bad angles here
            refine_mask[z_normals < 0.4] = 0
        else:
            # Update all regions inside the object
            refine_mask[mask == 0] = 0

        refine_mask = torch.from_numpy(
            cv2.erode(refine_mask[0, 0].detach().cpu().numpy(), np.ones((5, 5), np.uint8))).to(
            mask.device).unsqueeze(0).unsqueeze(0)
        refine_mask = torch.from_numpy(
            cv2.dilate(refine_mask[0, 0].detach().cpu().numpy(), np.ones((5, 5), np.uint8))).to(
            mask.device).unsqueeze(0).unsqueeze(0)
        update_mask[refine_mask == 1] = 1

        update_mask[torch.bitwise_and(object_mask == 0, generate_mask == 0)] = 0

        # Visualize trimap
        if self.cfg.log.log_images:
            trimap_vis = utils.color_with_shade(color=[112 / 255.0, 173 / 255.0, 71 / 255.0], z_normals=z_normals)
            trimap_vis[mask.repeat(1, 3, 1, 1) == 0] = 1
            trimap_vis = trimap_vis * (1 - exact_generate_mask) + utils.color_with_shade(
                [255 / 255.0, 22 / 255.0, 67 / 255.0],
                z_normals=z_normals,
                light_coef=0.7) * exact_generate_mask

            shaded_rgb_vis = rgb_render_raw.detach()
            shaded_rgb_vis = shaded_rgb_vis * (1 - exact_generate_mask) + utils.color_with_shade([0.85, 0.85, 0.85],
                                                                                                 z_normals=z_normals,
                                                                                                 light_coef=0.7) * exact_generate_mask

            if self.paint_step > 1 or self.cfg.guide.initial_texture is not None:
                refinement_color_shaded = utils.color_with_shade(color=[91 / 255.0, 155 / 255.0, 213 / 255.0],
                                                                 z_normals=z_normals)
                only_old_mask_for_vis = torch.bitwise_and(refine_mask == 1, exact_generate_mask == 0).float().detach()
                trimap_vis = trimap_vis * 0 + 1.0 * (trimap_vis * (
                        1 - only_old_mask_for_vis) + refinement_color_shaded * only_old_mask_for_vis)
            self.log_train_image(shaded_rgb_vis, 'shaded_input')
            self.log_train_image(trimap_vis, 'trimap')

        return update_mask, generate_mask, refine_mask

    def generate_checkerboard(self, update_mask_inner, improve_z_mask_inner, update_mask_base_inner):
        checkerboard = torch.ones((1, 1, 64 // 2, 64 // 2)).to(self.device)
        # Create a checkerboard grid
        checkerboard[:, :, ::2, ::2] = 0
        checkerboard[:, :, 1::2, 1::2] = 0
        checkerboard = F.interpolate(checkerboard,
                                     (512, 512))
        checker_mask = F.interpolate(update_mask_inner, (512, 512))
        only_old_mask = F.interpolate(torch.bitwise_and(improve_z_mask_inner == 1,
                                                        update_mask_base_inner == 0).float(), (512, 512))
        checker_mask[only_old_mask == 1] = checkerboard[only_old_mask == 1]
        return checker_mask

    def project_back(self, render_cache: Dict[str, Any], background: Any, rgb_output: torch.Tensor,
                     object_mask: torch.Tensor, update_mask: torch.Tensor, z_normals: torch.Tensor,
                     z_normals_cache: torch.Tensor):
        eroded_masks = []
        for i in range(object_mask.shape[0]):  # Iterate over the batch dimension
            eroded_mask = cv2.erode(object_mask[i, 0].detach().cpu().numpy(), np.ones((5, 5), np.uint8))
            eroded_masks.append(torch.from_numpy(eroded_mask).to(self.device).unsqueeze(0).unsqueeze(0))

        # Convert the list of tensors to a single tensor
        eroded_object_mask = torch.cat(eroded_masks, dim=0)
        # object_mask = torch.from_numpy(
        #     cv2.erode(object_mask[0, 0].detach().cpu().numpy(), np.ones((5, 5), np.uint8))).to(
        #     object_mask.device).unsqueeze(0).unsqueeze(0)
        # render_update_mask = object_mask.clone()
        render_update_mask = eroded_object_mask.clone()

        # render_update_mask[update_mask == 0] = 0
        render_update_mask[update_mask == 0] = 0

        # blurred_render_update_mask = torch.from_numpy(
        #     cv2.dilate(render_update_mask[0, 0].detach().cpu().numpy(), np.ones((25, 25), np.uint8))).to(
        #     render_update_mask.device).unsqueeze(0).unsqueeze(0)
        dilated_masks = []
        for i in range(object_mask.shape[0]):  # Iterate over the batch dimension
            dilated_mask = cv2.dilate(render_update_mask[i, 0].detach().cpu().numpy(), np.ones((25, 25), np.uint8))
            dilated_masks.append(torch.from_numpy(dilated_mask).to(self.device).unsqueeze(0).unsqueeze(0))

        # Convert the list of tensors to a single tensor
        blurred_render_update_mask = torch.cat(dilated_masks, dim=0)
        blurred_render_update_mask = utils.gaussian_blur(blurred_render_update_mask, 21, 16)

        # Do not get out of the object
        blurred_render_update_mask[object_mask == 0] = 0

        if self.cfg.guide.strict_projection:
            blurred_render_update_mask[blurred_render_update_mask < 0.5] = 0
            # Do not use bad normals
            if z_normals is not None and z_normals_cache is not None:
                z_was_better = z_normals + self.cfg.guide.z_update_thr < z_normals_cache[:, :1, :, :]
                blurred_render_update_mask[z_was_better] = 0

        render_update_mask = blurred_render_update_mask
        for i in range(rgb_output.shape[0]):
            self.log_train_image(rgb_output[i][None] * render_update_mask[i][None], f'project_back_input_{i}')

        # Update the normals
        if z_normals is not None and z_normals_cache is not None:
            z_normals_cache[:, 0, :, :] = torch.max(z_normals_cache[:, 0, :, :], z_normals[:, 0, :, :])

        optimizer = torch.optim.Adam(self.mesh_model.get_params(), lr=self.cfg.optim.lr, betas=(0.9, 0.99),
                                     eps=1e-15)
            
        # JA: Create the texture atlas for the mesh using each view. It updates the parameters
        # of the neural network and the parameters are the pixel values of the texture atlas.
        # The loss function of the neural network is the render loss. The loss is the difference
        # between the specific image and the rendered image, rendered using the current estimate
        # of the texture atlas.
        # losses = []
        for _ in tqdm(range(200), desc='fitting mesh colors'):
            optimizer.zero_grad()
            outputs = self.mesh_model.render(background=background,
                                             render_cache=render_cache)
            rgb_render = outputs['image']

            mask = render_update_mask.flatten()
            masked_pred = rgb_render.reshape(1, rgb_render.shape[1], -1)[:, :, mask > 0]
            masked_target = rgb_output.reshape(1, rgb_output.shape[1], -1)[:, :, mask > 0]
            masked_mask = mask[mask > 0]
            loss = ((masked_pred - masked_target.detach()).pow(2) * masked_mask).mean()

            if z_normals is not None and z_normals_cache is not None:
                meta_outputs = self.mesh_model.render(background=torch.Tensor([0, 0, 0]).to(self.device),
                                                    use_meta_texture=True, render_cache=render_cache)
                current_z_normals = meta_outputs['image']
                current_z_mask = meta_outputs['mask'].flatten()
                masked_current_z_normals = current_z_normals.reshape(1, current_z_normals.shape[1], -1)[:, :,
                                        current_z_mask == 1][:, :1]
                masked_last_z_normals = z_normals_cache.reshape(1, z_normals_cache.shape[1], -1)[:, :,
                                        current_z_mask == 1][:, :1]
                loss += (masked_current_z_normals - masked_last_z_normals.detach()).pow(2).mean()
            # losses.append(loss.cpu().detach().numpy())
            loss.backward() # JA: Compute the gradient vector of the loss with respect to the trainable parameters of
                            # the network, that is, the pixel value of the texture atlas
            optimizer.step()

        if z_normals is not None and z_normals_cache is not None:
            return rgb_render, current_z_normals
        else:
            return rgb_render
        
    def project_back_only_texture_atlas(self, render_cache: Dict[str, Any], background: Any, rgb_output: torch.Tensor,
                     object_mask: torch.Tensor, update_mask: torch.Tensor, z_normals: torch.Tensor,
                     z_normals_cache: torch.Tensor
                     , weight_masks:torch.Tensor
                     ):
        eroded_masks = []
        for i in range(object_mask.shape[0]):  # Iterate over the batch dimension
            eroded_mask = cv2.erode(object_mask[i, 0].detach().cpu().numpy(), np.ones((5, 5), np.uint8))
            eroded_masks.append(torch.from_numpy(eroded_mask).to(self.device).unsqueeze(0).unsqueeze(0))

        # Convert the list of tensors to a single tensor
        eroded_object_mask = torch.cat(eroded_masks, dim=0)
        render_update_mask = eroded_object_mask.clone()
        render_update_mask[update_mask == 0] = 0

        dilated_masks = []
        for i in range(object_mask.shape[0]):  # Iterate over the batch dimension
            dilated_mask = cv2.dilate(render_update_mask[i, 0].detach().cpu().numpy(), np.ones((25, 25), np.uint8))
            dilated_masks.append(torch.from_numpy(dilated_mask).to(self.device).unsqueeze(0).unsqueeze(0))

        # Convert the list of tensors to a single tensor
        blurred_render_update_mask = torch.cat(dilated_masks, dim=0)
        blurred_render_update_mask = utils.gaussian_blur(blurred_render_update_mask, 21, 16)

        # Do not get out of the object
        blurred_render_update_mask[object_mask == 0] = 0

        if self.cfg.guide.strict_projection:
            blurred_render_update_mask[blurred_render_update_mask < 0.5] = 0

        render_update_mask = blurred_render_update_mask
        for i in range(rgb_output.shape[0]):
            self.log_train_image(rgb_output[i][None] * render_update_mask[i][None], f'project_back_input_{i}')
            self.log_train_image(
                torch.cat((z_normals[i][None], z_normals[i][None], z_normals[i][None]), dim=1),
                f'project_back_z_normals_{i}'
            )

        optimizer = torch.optim.Adam(self.mesh_model.get_params(), lr=self.cfg.optim.lr, betas=(0.9, 0.99),
                                     eps=1e-15)
            
        # JA: Create the texture atlas for the mesh using each view. It updates the parameters
        # of the neural network and the parameters are the pixel values of the texture atlas.
        # The loss function of the neural network is the render loss. The loss is the difference
        # between the specific image and the rendered image, rendered using the current estimate
        # of the texture atlas.
        # losses = []

        # JA: TODO: Add num_epochs hyperparameter
        with tqdm(range(200), desc='fitting mesh colors') as pbar:
            for i in pbar:
                optimizer.zero_grad()
                outputs = self.mesh_model.render(background=background,
                                                render_cache=render_cache)
                rgb_render = outputs['image']

                # loss = (render_update_mask * (rgb_render - rgb_output.detach()).pow(2)).mean()
                #loss = (render_update_mask * z_normals * (rgb_render - rgb_output.detach()).pow(2)).mean()
                #BY MJ:
                loss = (render_update_mask * weight_masks * (rgb_render - rgb_output.detach()).pow(2)).mean()
                loss.backward() # JA: Compute the gradient vector of the loss with respect to the trainable parameters of
                                # the network, that is, the pixel value of the texture atlas
                optimizer.step()

                pbar.set_description(f"Fitting mesh colors -Epoch {i + 1}, Loss: {loss.item():.4f}")

        return rgb_render


    def log_train_image(self, tensor: torch.Tensor, name: str, colormap=False):
        if self.cfg.log.log_images:
            if colormap:
                tensor = cm.seismic(tensor.detach().cpu().numpy())[:, :, :3]
            else:
                tensor = einops.rearrange(tensor, '(1) c h w -> h w c').detach().cpu().numpy()
            Image.fromarray((tensor * 255).astype(np.uint8)).save(
                self.train_renders_path / f'{self.paint_step:04d}_{name}.jpg')

    def log_diffusion_steps(self, intermediate_vis: List[Image.Image]):
        if len(intermediate_vis) > 0:
            step_folder = self.train_renders_path / f'{self.paint_step:04d}_diffusion_steps'
            step_folder.mkdir(exist_ok=True)
            for k, intermedia_res in enumerate(intermediate_vis):
                intermedia_res.save(
                    step_folder / f'{k:02d}_diffusion_step.jpg')

    def save_image(self, tensor: torch.Tensor, path: Path):
        if self.cfg.log.log_images:
            Image.fromarray(
                (einops.rearrange(tensor, '(1) c h w -> h w c').detach().cpu().numpy() * 255).astype(np.uint8)).save(
                path)<|MERGE_RESOLUTION|>--- conflicted
+++ resolved
@@ -130,9 +130,136 @@
         #MJL three  versions and compare:
         # self.weight_masks = self.get_weight_masks_for_views_vectorized_over_ij( self.face_normals, self.face_idx )
         # self.weight_masks = self.get_weight_masks_for_views_ij_loop(face_normals, face_idx)
-        self.weight_masks =  self.get_weight_masks_for_views_vectorized(face_normals, face_idx )
+        #self.weight_masks =  self.get_weight_masks_for_views_vectorized(face_normals, face_idx )
         # self.weight_masks = self.get_weight_masks_for_views_loop_maxview1(face_normals, face_idx)
         # self.weight_masks = self.get_weight_masks_for_views_loop_maxview2(face_normals, face_idx)
+        
+        face_view_map = self.create_face_view_map( face_idx)
+        self.weight_masks = self.compare_face_normals_between_views(face_view_map, face_normals, face_idx)
+        
+            
+    #MJ: we will create a dict face_map which has the following:
+    # {
+    #     face_id_1: {
+    #         view_1: [(i, j), (i, j), ...],
+    #         view_2: [(i, j), ...],
+    #         ...
+    #     },
+    #     face_id_2: {
+    #         ...
+    #     }
+    # } 
+    # (1) For each face_id, list one or more views, view_1, view_2,..., under which the face is projected on the view image;
+    # (2) One face is projected onto a set of neighboring pixels (i,j)
+
+    def create_face_view_map(self, face_idx):
+        # Initialize a nested dictionary to hold face IDs with sub-dictionaries for views
+        
+        # Example usage:
+        # Assuming face_idx is a tensor of shape (B, 1, H, W)
+        # face_view_map = create_face_view_map(face_idx)
+      
+        face_view_map = {}
+        num_views, _, H, W = face_idx.shape  # Assume face_idx shape is (B, 1, H, W)
+
+      
+        # Iterate over all views and pixel locations
+        for v in range(num_views):
+               
+            for i in range(H):
+                for j in range(W):
+                     face_id = face_idx[v, 0, i, j].item()
+                    
+                     if face_id != -1:  # Only consider valid face IDs
+                        if face_id not in face_view_map:
+                            face_view_map[face_id] = {}
+                        if v not in face_view_map[face_id]: #MJ: face_view_map[face_id] ={} initially
+                            face_view_map[face_id][v] = []
+                        face_view_map[face_id][v].append((i, j))
+
+        return face_view_map
+
+
+    def compare_face_normals_between_views(self,face_view_map, face_normals, face_idx):
+        num_views, _, H, W = face_idx.shape
+      
+
+       
+        # Overall Description:
+        # Each face  over the whole mesh is projected on pixels (i,j) under each viewpoint v; 
+        # We will make the pixels rendered under a given viewpoint contribute to the texture atlas, only when
+        # those pixels are those whose z-normals are maximum among the views that cover the given face.
+        # In actual implementation, we first initialize so that all pixels in each view are worthy to contribute to the
+        # texture altas. Then each pixel in each view v is considered unworthy to contribute to the texture atlas,
+        # if the z-component of the normal vector at the face_id of the pixel  is less than that of any other view. 
+        
+          
+        weight_masks = torch.full((num_views, 1, H, W), True, dtype=torch.bool) 
+        # Create mask with True as default; It means that  all pixels in each view are worthy to contribute to the
+        # texture altas; Later, each pixel in each view v is considered unworthy to contribute to the texture atlas, that is,
+        #  weight_masks[v, 0, i,j] = False, if the z-component of the normal vector at the face_id of the pixel 
+        # is less than that of any other view. 
+        
+        # Iterate through each face_id and its associated views/locations
+        for face_id, view_locs_face_id in face_view_map.items(): #MJ: view_locs_face_id.keys() =dict_keys([0, 1]); face_id;92867;view_locs_face_id[0]=[(105, 586), (105, 587), (105, 588), (105, 589), (105, 590), (105, 591)]
+            #MJ: view_locs_face_id is the view-locs info of each face_id of the whole mesh
+            #MJ:
+            #view_locs  = {
+            #         view_1: [(i, j), (i, j), ...],
+            #         view_2: [(i, j), ...],
+            #         ...
+            #     },
+            
+           
+            if len(view_locs_face_id) > 1:  # Only consider face_ids that appear in more than one view
+                
+                # Find "max_z_normal_face_id", that is, the max among the z-normals of the given face_id projected onto the images undere different viewpoints
+                # It is possible that the same face can be viewed under multiple viewpoints or only one viewpoint.
+                # It is possible that a face is not seen by any viewpoint, depending on how the viewpoints are set up
+                
+                # Assume view_locs_face_id is a dictionary where keys represent view indices
+                view_indices_face_id_list = list(view_locs_face_id.keys())
+
+                # Now convert the list to a PyTorch tensor
+                view_indices_face_id_tensor = torch.tensor(view_indices_face_id_list, dtype=torch.long)
+                # Index into the face_normals tensor using the view_indices_tensor
+                selected_z_normals_face_id = face_normals[view_indices_face_id_tensor, 2, face_id] #MJ:   selected_z_normals_face_id:shape=[2]; two views
+
+                # Precompute the maximum z-normals per face ID across all views
+                max_z_normal_face_id, _ = torch.max(selected_z_normals_face_id, dim=0)     #MJ: max_z_normal_face_id=tensor(0.5180, device='cuda:0') 
+                #MJ: When you specify dim=0, it will return two things:
+                    # The maximum values across the specified dimension.
+                    # The indices of those maximum values.
+                                    
+                 
+                # Update masks for views with z-normals less than the max
+                for v,  ij_locs_view in view_locs_face_id.items(): #MJ: v = 0,1,2,3,4,5,6
+                    ## Assuming  view_locs_face_id  is a list of tuples [(i1, j1), (i2, j2), ...]
+                    # Check if the z_normals of face_id under v1 is
+                    # not maximum, the pixels of face_id in view 1 is not considered worthy to contribute to the texture atlas.
+                
+                    if face_normals[v, 2, face_id] <  max_z_normal_face_id:
+                        
+                        # Extract all pixel coordinates of locs_v1 and apply advanced indexing
+                        rows, cols = zip(*ij_locs_view)
+                        rows_tensor = torch.tensor(rows, dtype=torch.long)
+                        cols_tensor = torch.tensor(cols, dtype=torch.long)
+
+                        weight_masks[v, 0, rows_tensor, cols_tensor] = False
+                        #MJ: The above code is equivalent to the following:
+                        # for i1, j1 in locs_v1:
+                        #     weight_masks[v1, 0, i1, j1] = False
+                            
+                       #MJ: Advanced Indexing: Refers to indexing with lists or arrays to access non-contiguous indices or elements. 
+                       # For instance:
+                       # rows = [0, 1, 2]
+                        # cols = [3, 4, 5]
+                        # array[rows, cols]=> The result of array[rows, cols] will contain the values at the pairs (0, 3), (1, 4), and (2, 5).
+                                        
+                    
+        return weight_masks
+        
+         
         
     def get_weight_masks_for_views_ij_loop(self, face_normals, face_idx ):
         
@@ -150,36 +277,6 @@
         weight_masks = torch.full(face_idx.shape, True, dtype=torch.bool).to(self.device)  # face_idx.shape:  (B,1, H, W)
 
        # Iterate over each pixel in the HxW grid
-<<<<<<< HEAD
-        for i in range ( face_idx.shape[2] ):
-          for j in range (face_idx.shape[3]):
-            for v1 in range (num_of_views):
-              for v2 in range (num_of_views):
-                  if v1 != v2: #Ensure different views are compared
-                                       
-                   
-                    # Check if the face indices are the same and compare their z-normals
-                    #Find if the index at (i, j) in v1 matches anywhere in v2. That is,
-                    # If the z-normal of pixel (i,j), with face_idx[v1,0,i,j]  in v1 is less than that of any pixel in any other viewpoint v2 
-                    # with the same face_idx, then the pixel (i,j) under v1 is not worthy to contribute to the texture atlas, 
-                    # because some worthy pixel exists in other viewpoints.
-                    #face_idx[v1, 0, i:i+1, j:j+1] has shape =(1,1);   face_idx[v2, 0] has shape =(H,W)
-                   
-                    # Compare this index against all indices in view v2
-                    match_locations =  face_idx[v1, 0, i:i+1, j:j+1] == face_idx[v2, 0]
-                    # shape (1,1) and (H,W) are compatible with (1,1) is broadcasted to (H,W)
-                    # Use .any() to check if there's any True in the resulting tensor
-                    matches = match_locations.any()
-                    if matches: 
-                        faceId = face_idx[v1,0,i,j]
-                        if face_normals[ v1, 2, faceId] < face_normals[v2,2, faceId]:
-                            weight_masks[v1,  i, j] = False                       
-                            break #MJ: Exit the loop [  for v2 in range (num_of_views) ] earlier
-                            # because we have found a higher z-normal:
-                            # if pixel (i,j) in v1 is not worthy to contribute in comparison with some other pixels in any view v2,
-                            # we do not need to compare (i,j) in v1 to pixels in any viewpoints than other than v2;
-                            # The existence of such pixel in one viewpoint v2 is sufficient to make the pixel (i,j) in v1 unworthy.
-=======
         for i in range (face_idx.shape[2]):
             print(i)
             for j in range (face_idx.shape[3]):
@@ -213,7 +310,6 @@
                                         # if pixel (i,j) in v1 is not worthy to contribute in comparison with some other pixels in any view v2,
                                         # we do not need to compare (i,j) in v1 to pixels in any other viewpoints than v2; The existence
                                         # of such pixel in one viewpoint v2 is sufficient to make the pixel (i,j) in v1 unworthy:
->>>>>>> db09366d
     
 
         return weight_masks
@@ -291,17 +387,6 @@
         return weight_masks
 
 
-#             z_normal_allviews = face_normals[:, 2, face_idx[:, 0] ]
-#             #You are now indexing (7, num_faces) with (7, H, W). PyTorch performs this operation by using each element in the face_idx[:, 0] tensor as an index into face_normals[:, 2, ...].
-            
-        
-#             max_z_normals = torch.max( face_normals[:, 2, face_idx[:, 0] ],  dim=0)
-#             if z_normal_v1 <  max_z_normals:   #MJ: broadcasting is done                        
-#                 weight_masks[v1, 0] = False
-                            
-#         return weight_masks
-# s
-
     def get_weight_masks_for_views_vectorized_over_ij(self, face_normals, face_idx ):
     # Assuming face_idx and face_normals are defined as described:
     # face_idx: shape = (B, 1, H, W); 
@@ -329,6 +414,41 @@
                     weight_masks[v1, 0] &= ~(same_face & lower_normal)  # Invert and update mask
 
         return weight_masks
+
+    def get_weight_masks_for_views_vectorized_over_ij_2(self, face_normals, face_idx ):
+    # Assuming face_idx and face_normals are defined as described:
+    # face_idx: shape = (B, 1, H, W); 
+    # face_normals: shape = (B, 3, num_faces); 
+
+        num_views = face_idx.shape[0]
+        H, W = face_idx.shape[2], face_idx.shape[3]
+        weight_masks = torch.full((num_views, 1, H, W), True, dtype=torch.bool).to(self.device)
+
+        # Iterate over each pair of views
+        for v1 in range(num_views):
+            for v2 in range(num_views):
+                if v1 != v2:
+                    
+                    # Create a mask where face indices are equal between views v1 and v2
+                    match_locations = face_idx[v1] == face_idx[v2]  #MJ: match_locations: shape=(1,H,W)
+                   
+                    matches = match_locations.any(keepdim=True)
+                    
+                    # Extract the z-normals for the matched indices
+                    faceId_v1 = face_idx[v1, 0]  # (H, W) tensor of face indices for view v1
+                    faceId_v2 = face_idx[v2, 0]  # (H, W) tensor of face indices for view v2
+
+                    z_normal_v1 = face_normals[v1, 2, faceId_v1]  # Get z-normals for view v1
+                    z_normal_v2 = face_normals[v2, 2, faceId_v2]  # Get z-normals for view v2
+                    
+                    # Find where the z-normal of v1 is less than z-normal of v2 at matching indices
+                    lesser_normals = z_normal_v1 < z_normal_v2
+                   
+                    # Update weight_masks where the same face has a lower normal in v1 compared to any v2
+                    weight_masks[v1] &=  matches & lesser_normals
+
+        return weight_masks
+
 
 
     def get_weight_masks_for_views_vectorized(self, face_normals, face_idx):
@@ -1312,7 +1432,7 @@
                 f'project_back_z_normals_{i}'
             )
 
-        optimizer = torch.optim.Adam(self.mesh_model.get_params(), lr=self.cfg.optim.lr, betas=(0.9, 0.99),
+        optimizer = torch.optim.Adam(self.mesh_model.get_params_texture_atlas(), lr=self.cfg.optim.lr, betas=(0.9, 0.99),
                                      eps=1e-15)
             
         # JA: Create the texture atlas for the mesh using each view. It updates the parameters
@@ -1342,6 +1462,105 @@
 
         return rgb_render
 
+    def project_back_only_texture_atlas_max_z_normals(self, render_cache: Dict[str, Any], background: Any, rgb_output: torch.Tensor,
+                     object_mask: torch.Tensor, update_mask: torch.Tensor, z_normals: torch.Tensor,
+                     z_normals_cache: torch.Tensor
+                     , face_normals: torch.Tensor, face_idx: torch.Tensor, weight_masks:torch.Tensor
+                     ):
+        eroded_masks = []
+        for i in range(object_mask.shape[0]):  # Iterate over the batch dimension
+            eroded_mask = cv2.erode(object_mask[i, 0].detach().cpu().numpy(), np.ones((5, 5), np.uint8))
+            eroded_masks.append(torch.from_numpy(eroded_mask).to(self.device).unsqueeze(0).unsqueeze(0))
+
+        # Convert the list of tensors to a single tensor
+        eroded_object_mask = torch.cat(eroded_masks, dim=0)
+        render_update_mask = eroded_object_mask.clone()
+        render_update_mask[update_mask == 0] = 0
+
+        dilated_masks = []
+        for i in range(object_mask.shape[0]):  # Iterate over the batch dimension
+            dilated_mask = cv2.dilate(render_update_mask[i, 0].detach().cpu().numpy(), np.ones((25, 25), np.uint8))
+            dilated_masks.append(torch.from_numpy(dilated_mask).to(self.device).unsqueeze(0).unsqueeze(0))
+
+        # Convert the list of tensors to a single tensor
+        blurred_render_update_mask = torch.cat(dilated_masks, dim=0)
+        blurred_render_update_mask = utils.gaussian_blur(blurred_render_update_mask, 21, 16)
+
+        # Do not get out of the object
+        blurred_render_update_mask[object_mask == 0] = 0
+
+        if self.cfg.guide.strict_projection:
+            blurred_render_update_mask[blurred_render_update_mask < 0.5] = 0
+
+        render_update_mask = blurred_render_update_mask
+        for i in range(rgb_output.shape[0]):
+            self.log_train_image(rgb_output[i][None] * render_update_mask[i][None], f'project_back_input_{i}')
+            self.log_train_image(
+                torch.cat((z_normals[i][None], z_normals[i][None], z_normals[i][None]), dim=1),
+                f'project_back_z_normals_{i}'
+            )
+
+        optimizer = torch.optim.Adam(self.mesh_model.get_params_texture_atlas_max_z_normal(), lr=self.cfg.optim.lr, betas=(0.9, 0.99),
+                                     eps=1e-15)
+            
+        # JA: Create the texture atlas for the mesh using each view. It updates the parameters
+        # of the neural network and the parameters are the pixel values of the texture atlas.
+        # The loss function of the neural network is the render loss. The loss is the difference
+        # between the specific image and the rendered image, rendered using the current estimate
+        # of the texture atlas.
+        # losses = []
+
+        batch_size,_, H,W  = face_idx.shape  # Number of views
+        batch_indices = torch.arange(batch_size).view(-1, 1, 1).expand(-1, H, W)
+        # This generates a tensor with the shape (batch_size, H, W) containing the appropriate batch indices, 
+        # ensuring each pixel is indexed with its corresponding batch.
+        # JA: TODO: Add num_epochs hyperparameter
+        with tqdm(range(200), desc='fitting mesh colors') as pbar:
+            for i in pbar:
+                optimizer.zero_grad()
+                outputs = self.mesh_model.render(background=background,
+                                                render_cache=render_cache)
+                rgb_render = outputs['image']
+
+                # loss = (render_update_mask * (rgb_render - rgb_output.detach()).pow(2)).mean()
+                #loss = (render_update_mask * z_normals * (rgb_render - rgb_output.detach()).pow(2)).mean()
+                #BY MJ:
+                loss = (render_update_mask * weight_masks * (rgb_render - rgb_output.detach()).pow(2)).mean()
+                
+                
+                if z_normals is not None: 
+                    meta_outputs = self.mesh_model.render(background=torch.Tensor([0, 0, 0]).to(self.device),
+                                                        use_meta_texture=True, render_cache=render_cache)
+                    current_z_normals = meta_outputs['image']
+                    current_z_mask = meta_outputs['mask'].flatten()
+                    masked_current_z_normals = current_z_normals.reshape(1, current_z_normals.shape[1], -1)[:, :,
+                                            current_z_mask == 1][:, :1]
+                    # masked_last_z_normals = z_normals_cache.reshape(1, z_normals_cache.shape[1], -1)[:, :,
+                    #                         current_z_mask == 1][:, :1]
+                    #MJ: compute the max_z_normals[face_idx[i,j]]
+                    #loss += (masked_current_z_normals - masked_last_z_normals.detach()).pow(2).mean()
+                    
+
+                    # Without batch_indices
+                    try:
+                        gathered_normals_without_batch = face_normals[:, 2, face_idx[:, 0, :,:]]
+                    except Exception as e:
+                        print("Error:", e)
+
+                    gathered_z_normals = face_normals[batch_indices, 2, face_idx[:, 0, :,:]]
+                    max_z_normals, _ = torch.max( gathered_z_normals, dim=0)
+                    
+                    loss += (masked_current_z_normals -  max_z_normals.detatch()).pow(2).mean()
+                    
+                loss.backward() # JA: Compute the gradient vector of the loss with respect to the trainable parameters of
+                                # the network, that is, the pixel value of the texture atlas
+                                
+                                
+                optimizer.step()
+
+                pbar.set_description(f"Fitting mesh colors -Epoch {i + 1}, Loss: {loss.item():.4f}")
+
+        return rgb_render
 
     def log_train_image(self, tensor: torch.Tensor, name: str, colormap=False):
         if self.cfg.log.log_images:
